// Author(s): Luc Engelen
<<<<<<< HEAD
=======
// Copyright: see the accompanying file COPYING or copy at
// https://svn.win.tue.nl/trac/MCRL2/browser/trunk/COPYING
>>>>>>> 5efd6a35
//
// Distributed under the Boost Software License, Version 1.0.
// (See accompanying file LICENSE_1_0.txt or copy at
// http://www.boost.org/LICENSE_1_0.txt)
<<<<<<< HEAD
//
/// \file source/info.cpp
/// \brief Add your file description here.

// Implementation of classes ATerm_Info, AI_Jitty and AI_Inner
// file: info.cpp
=======

#include "boost.hpp" // precompiled headers
>>>>>>> 5efd6a35

#include "aterm2.h"
#include "mcrl2/data/rewrite.h"
#include "mcrl2/core/detail/struct.h"
#include "mcrl2/utilities/info.h"
#include "mcrl2/utilities/utilities.h"
#include "mcrl2/core/aterm_ext.h"

using namespace mcrl2::core;
using namespace mcrl2::core::detail;

inline static Compare_Result lexico(Compare_Result a_result1, Compare_Result a_result2) {
  return (a_result1 != compare_result_equal) ? a_result1 : a_result2;
}

inline static Compare_Result compare_address(ATerm a_term1, ATerm a_term2) {
  long v_address1 = reinterpret_cast < long > (a_term1);
  long v_address2 = reinterpret_cast < long > (a_term2);;

  if (v_address1 < v_address2) {
    return compare_result_smaller;
  }
  if (v_address1 > v_address2) {
    return compare_result_bigger;
  }
  return compare_result_equal;
}


// Class ATerm_Info -------------------------------------------------------------------------------
  // Class ATerm_Info - Functions declared public -------------------------------------------------

    ATerm_Info::ATerm_Info(Rewriter* a_rewriter) {
      // pre: true
      // post: f_rewriter == a_rewriter
      f_rewriter = a_rewriter;
    }

    // --------------------------------------------------------------------------------------------

    ATerm_Info::~ATerm_Info() {
      // Nothing to free here.
    }

    // --------------------------------------------------------------------------------------------

    void ATerm_Info::set_reverse(bool a_reverse) {
      f_reverse = a_reverse;
    }

    // --------------------------------------------------------------------------------------------

    void ATerm_Info::set_full(bool a_full) {
      f_full = a_full;
    }

    // --------------------------------------------------------------------------------------------

    Compare_Result ATerm_Info::compare_guard(ATerm a_guard1, ATerm a_guard2) {
      return lexico(
               lexico(
                 compare_guard_structure(a_guard1, a_guard2),
                 compare_guard_equality(a_guard1, a_guard2)
               ),
               compare_address(a_guard1, a_guard2)
             );
    }

    // --------------------------------------------------------------------------------------------

    Compare_Result ATerm_Info::compare_term(ATerm a_term1, ATerm a_term2) {
      return lexico(
               lexico(
                 compare_term_occurs(a_term1, a_term2),
                 compare_term_type(a_term1, a_term2)
               ),
               compare_address(a_term1, a_term2)
             );
    }

    // --------------------------------------------------------------------------------------------

    bool ATerm_Info::lpo1(ATerm a_term1, ATerm a_term2) {
      if (is_variable(a_term1) && is_variable(a_term2)) {
        return compare_address(a_term1, a_term2) == compare_result_bigger;
      } else if (is_variable(a_term1)) {
        return false;
      } else if (is_variable(a_term2)) {
        return delta1(a_term1, a_term2);
      } else {
        return alpha1(a_term1, a_term2, 0) || beta1(a_term1, a_term2) || gamma1(a_term1, a_term2);
      }
    }

  // Class ATerm_Info - Functions declared protected ----------------------------------------------

    bool ATerm_Info::alpha1(ATerm a_term1, ATerm a_term2, int a_number) {
      ATerm v_term;

      if (get_number_of_arguments(a_term1) == a_number) {
        return false;
      } else {
        v_term = get_argument(a_term1, a_number);
        return ( v_term == a_term2) || lpo1(v_term, a_term2) || alpha1(a_term1, a_term2, ++a_number);
      }
    }

    // --------------------------------------------------------------------------------------------

    bool ATerm_Info::beta1(ATerm a_term1, ATerm a_term2) {
      ATerm v_operator_1, v_operator_2;

      v_operator_1 = get_operator(a_term1);
      v_operator_2 = get_operator(a_term2);
      return (compare_address(v_operator_1, v_operator_2) == compare_result_bigger) && majo1(a_term1, a_term2, 0);
    }

    // --------------------------------------------------------------------------------------------

    bool ATerm_Info::gamma1(ATerm a_term1, ATerm a_term2) {
      ATerm v_operator_1, v_operator_2;

      v_operator_1 = get_operator(a_term1);
      v_operator_2 = get_operator(a_term2);
      return (v_operator_1 == v_operator_2) && lex1(a_term1, a_term2, 0) && majo1(a_term1, a_term2, 0);
    }

    // --------------------------------------------------------------------------------------------

    bool ATerm_Info::delta1(ATerm a_term1, ATerm a_term2) {
      return gsOccurs(a_term2, a_term1);
    }

    // --------------------------------------------------------------------------------------------

    bool ATerm_Info::majo1(ATerm a_term1, ATerm a_term2, int a_number) {
      ATerm v_term;

      if (get_number_of_arguments(a_term2) == a_number) {
        return true;
      } else {
        v_term = get_argument(a_term2, a_number);
        return lpo1(a_term1, v_term) && majo1(a_term1, a_term2, ++a_number);
      }
    }

    // --------------------------------------------------------------------------------------------

    bool ATerm_Info::lex1(ATerm a_term1, ATerm a_term2, int a_number) {
      ATerm v_term1, v_term2;

      if (get_number_of_arguments(a_term1) == a_number) {
        return false;
      } else {
        v_term1 = get_argument(a_term1, a_number);
        v_term2 = get_argument(a_term2, a_number);
        if (v_term1 == v_term2) {
          return lex1(a_term1, a_term2, ++a_number);
        } else {
          return lpo1(v_term1, v_term2);
        }
      }
    }

    // --------------------------------------------------------------------------------------------

    int ATerm_Info::get_guard_structure(ATerm a_guard) {
      if (is_variable(a_guard)) {
        return 0;
      }
      if (is_equality(a_guard)) {
        ATerm v_term1, v_term2;

        v_term1 = get_argument(a_guard, 0);
        v_term2 = get_argument(a_guard, 1);
        if (is_variable(v_term1) && is_variable(v_term2)) {
          return 1;
        }
        return 2;
      }
      return 3;
    }

    // --------------------------------------------------------------------------------------------

    Compare_Result ATerm_Info::compare_guard_structure(ATerm a_guard1, ATerm a_guard2) {
      if (get_guard_structure(a_guard1) < get_guard_structure(a_guard2)) {
        return compare_result_smaller;
      }
      if (get_guard_structure(a_guard1) > get_guard_structure(a_guard2)) {
        return compare_result_bigger;
      }
      return compare_result_equal;
    }

    // --------------------------------------------------------------------------------------------

    Compare_Result ATerm_Info::compare_guard_equality(ATerm a_guard1, ATerm a_guard2) {
      if (f_full && is_equality(a_guard1) && is_equality(a_guard2)) {
        ATerm v_g1a0, v_g1a1, v_g2a0, v_g2a1;

        v_g1a0 = get_argument(a_guard1, 0);
        v_g1a1 = get_argument(a_guard1, 1);
        v_g2a0 = get_argument(a_guard2, 0);
        v_g2a1 = get_argument(a_guard2, 1);
        if (f_reverse) {
          return lexico(compare_term(v_g1a1, v_g2a1), compare_term(v_g1a0, v_g2a0));
        } else {
          return lexico(compare_term(v_g1a0, v_g2a0), compare_term(v_g1a1, v_g2a1));
        }
      }
      return compare_result_equal;
    }

    // --------------------------------------------------------------------------------------------

    Compare_Result ATerm_Info::compare_term_type(ATerm a_term1, ATerm a_term2) {
      if (is_variable(a_term1) && !is_variable(a_term2)) {
        return compare_result_bigger;
      }
      if (!is_variable(a_term1) && is_variable(a_term2)) {
        return compare_result_smaller;
      }
      return compare_result_equal;
    }

    // --------------------------------------------------------------------------------------------

    Compare_Result ATerm_Info::compare_term_occurs(ATerm a_term1, ATerm a_term2) {
      if (gsOccurs(a_term1, a_term2)) {
        return compare_result_smaller;
      }
      if (gsOccurs(a_term2, a_term1)) {
        return compare_result_bigger;
      }
      return compare_result_equal;
    }

// Class AI_Jitty ---------------------------------------------------------------------------------
  // Class AI_Jitty - Functions declared public ---------------------------------------------------

    AI_Jitty::AI_Jitty(Rewriter* a_rewriter): ATerm_Info(a_rewriter) {
      f_true = (ATerm) ATgetArgument((ATermAppl) f_rewriter->toRewriteFormat(gsMakeOpIdTrue()), 0);
      f_false = (ATerm) ATgetArgument((ATermAppl) f_rewriter->toRewriteFormat(gsMakeOpIdFalse()), 0);
      f_if_then_else_bool = (ATerm) ATgetArgument((ATermAppl) f_rewriter->toRewriteFormat(gsMakeOpIdIf(gsMakeSortExprBool())), 0);
      f_eq = (ATerm) gsMakeOpIdNameEq();
    }

    // --------------------------------------------------------------------------------------------

    AI_Jitty::~AI_Jitty() {
      // Nothing to free here.
    }

    // --------------------------------------------------------------------------------------------

    ATerm AI_Jitty::get_operator(ATerm a_term) {
      return ATgetArgument(a_term, 0);
    }

    // --------------------------------------------------------------------------------------------

    ATerm AI_Jitty::get_argument(ATerm a_term, int a_number) {
      return ATgetArgument(a_term, a_number + 1);
    }

    // --------------------------------------------------------------------------------------------

    /// \param a_term An expression in the internal format of the rewriter with the jitty strategy.
    /// \return 0, if \c aterm is a constant or a variable.
    ///         The number of arguments of the main operator, otherwise.

    int AI_Jitty::get_number_of_arguments(ATerm a_term) {
      if (!is_true(a_term) && !is_false(a_term) && !is_variable(a_term)) {
        return ATgetArity(ATgetAFun(a_term)) - 1;
      } else {
        return 0;
      }
    }

    // --------------------------------------------------------------------------------------------

    bool AI_Jitty::has_type_bool(ATerm a_term) {
      if (gsIsDataVarId((ATermAppl) a_term) || gsIsOpId((ATermAppl) a_term)) {
        ATerm v_term;

        v_term = ATgetArgument(a_term, 1);
        return (ATisEqual(v_term, (ATerm) gsMakeSortIdBool()));
      }

      int v_number_of_arguments;

      v_number_of_arguments = get_number_of_arguments(a_term);
      if (v_number_of_arguments == 0) {
        ATerm v_term;

        v_term = (ATerm) f_rewriter->fromRewriteFormat(a_term);
        if (gsIsDataVarId((ATermAppl) v_term) || gsIsOpId((ATermAppl) v_term)) {
          v_term = ATgetArgument(v_term, 1);
          return (ATisEqual(v_term, (ATerm) gsMakeSortIdBool()));
        } else {
          return false;
        }
      } else {
        assert(v_number_of_arguments > 0);
        ATerm v_term;

        v_term = ATgetArgument(a_term, 0);
        v_term = (ATerm) ATmakeAppl1(ATmakeAFun("wrap", 1, ATfalse), v_term);
        v_term = (ATerm) f_rewriter->fromRewriteFormat(v_term);

        if (gsIsOpId((ATermAppl) v_term)) { // XXX why is a variable not allowed?
          v_term = ATgetArgument(v_term, 1);
          while (v_number_of_arguments != 0) {
            v_number_of_arguments -= ATgetLength(ATLgetArgument((ATermAppl) v_term, 0));
            v_term = ATgetArgument(v_term, 1);
          }
          return (ATisEqual(v_term, (ATerm) gsMakeSortIdBool()));
        } else {
          return false;
        }
      }
      return false;
    }

    // --------------------------------------------------------------------------------------------

    bool AI_Jitty::is_true(ATerm a_term) {
      ATerm v_term;

      v_term = ATgetArgument(a_term, 0);
      return (v_term == f_true);
    }

    // --------------------------------------------------------------------------------------------

    bool AI_Jitty::is_false(ATerm a_term) {
      ATerm v_term;

      v_term = ATgetArgument(a_term, 0);
      return (v_term == f_false);
    }

    // --------------------------------------------------------------------------------------------

    bool AI_Jitty::is_if_then_else_bool(ATerm a_term) {
      ATerm v_function;

      v_function = ATgetArgument(a_term, 0);
      return (v_function == f_if_then_else_bool && get_number_of_arguments(a_term) == 3);
    }

    // --------------------------------------------------------------------------------------------

    bool AI_Jitty::is_variable(ATerm a_term) {
      return gsIsDataVarId((ATermAppl) a_term);
    }

    // --------------------------------------------------------------------------------------------

    bool AI_Jitty::is_equality(ATerm a_term) {
      if (get_number_of_arguments(a_term) == 2) {
        ATerm v_term;

        v_term = ATgetArgument(a_term, 0);
        v_term = (ATerm) ATmakeAppl1(ATmakeAFun("wrap", 1, ATfalse), v_term);
        v_term = (ATerm) f_rewriter->fromRewriteFormat(v_term);
        v_term = ATgetArgument(v_term, 0);
        return (v_term == f_eq);
      } else {
        return false;
      }
    }

// Class AM_Inner ---------------------------------------------------------------------------------
  // Class AM_Inner - Functions declared public ---------------------------------------------------

    AI_Inner::AI_Inner(Rewriter* a_rewriter): ATerm_Info(a_rewriter) {
      f_true = f_rewriter->toRewriteFormat(gsMakeOpIdTrue());
      f_false = f_rewriter->toRewriteFormat(gsMakeOpIdFalse());
      f_if_then_else_bool = f_rewriter->toRewriteFormat(gsMakeOpIdIf(gsMakeSortExprBool()));
      f_eq = (ATerm) gsMakeOpIdNameEq();
    }

    // --------------------------------------------------------------------------------------------

    AI_Inner::~AI_Inner() {
      // There's nothing to free here, since there weren't any
      // new objects created in the constructor.
    }

    // --------------------------------------------------------------------------------------------

    ATerm AI_Inner::get_operator(ATerm a_term) {
      return ATgetFirst((ATermList) a_term);
    }

    // --------------------------------------------------------------------------------------------

    ATerm AI_Inner::get_argument(ATerm a_term, int a_number) {
      return ATelementAt((ATermList) a_term, a_number + 1);
    }

    // --------------------------------------------------------------------------------------------

    /// \param a_term An expression in the internal format of the rewriter with the innermost strategy.
    /// \return 0, if \c aterm is a constant or a variable.
    ///         The number of arguments of the main operator, otherwise.

    int AI_Inner::get_number_of_arguments(ATerm a_term) {
      if (ATgetType(a_term) == AT_LIST) {
        return ATgetLength((ATermList) a_term) - 1;
      } else {
        return 0;
      }
    }

    // --------------------------------------------------------------------------------------------

    bool AI_Inner::has_type_bool(ATerm a_term) {
      if (gsIsDataVarId((ATermAppl) a_term) || gsIsOpId((ATermAppl) a_term)) {
        ATerm v_term;

        v_term = ATgetArgument(a_term, 1);
        return (v_term == (ATerm) gsMakeSortIdBool());
      }

      int v_number_of_arguments;

      v_number_of_arguments = get_number_of_arguments(a_term);
      if (v_number_of_arguments == 0) {
        ATerm v_term;

        v_term = (ATerm) f_rewriter->fromRewriteFormat(a_term);
        if (gsIsDataVarId((ATermAppl) v_term) || gsIsOpId((ATermAppl) v_term)) {
          v_term = ATgetArgument(v_term, 1);
          return (v_term == (ATerm) gsMakeSortIdBool());
        } else {
          return false;
        }
      } else {
        ATerm v_term;

        v_term = ATgetFirst((ATermList) a_term);
        v_term = (ATerm) f_rewriter->fromRewriteFormat(v_term);
        if (gsIsOpId((ATermAppl) v_term)) { // XXX why is a variable not allowed?
          v_term = ATgetArgument(v_term, 1);
          while (v_number_of_arguments != 0) {
            v_number_of_arguments -= ATgetLength(ATLgetArgument((ATermAppl) v_term, 0));
            v_term = ATgetArgument(v_term, 1);
          }
          return (v_term == (ATerm) gsMakeSortIdBool());
        } else {
          return false;
        }
      }
      return false;
    }

    // --------------------------------------------------------------------------------------------

    bool AI_Inner::is_true(ATerm a_term) {
      return (a_term == f_true);
    }

    // --------------------------------------------------------------------------------------------

    bool AI_Inner::is_false(ATerm a_term) {
      return (a_term == f_false);
    }

    // --------------------------------------------------------------------------------------------

    bool AI_Inner::is_if_then_else_bool(ATerm a_term) {
      if (ATgetType(a_term) == AT_LIST) {
        ATerm v_term;

        v_term = ATgetFirst((ATermList) a_term);
        return (v_term == f_if_then_else_bool && get_number_of_arguments(a_term) == 3);
      } else {
        return false;
      }
    }

    // --------------------------------------------------------------------------------------------

    bool AI_Inner::is_variable(ATerm a_term) {
      return gsIsDataVarId((ATermAppl) a_term);
    }

    // --------------------------------------------------------------------------------------------

    bool AI_Inner::is_equality(ATerm a_term) {
      if (get_number_of_arguments(a_term) == 2) {
        ATerm v_term;

        v_term = ATgetFirst((ATermList) a_term);
        v_term = (ATerm) f_rewriter->fromRewriteFormat(v_term);
        v_term = ATgetArgument(v_term, 0);
        return (v_term == f_eq);
      } else {
        return false;
      }
    }<|MERGE_RESOLUTION|>--- conflicted
+++ resolved
@@ -1,24 +1,12 @@
 // Author(s): Luc Engelen
-<<<<<<< HEAD
-=======
 // Copyright: see the accompanying file COPYING or copy at
 // https://svn.win.tue.nl/trac/MCRL2/browser/trunk/COPYING
->>>>>>> 5efd6a35
 //
 // Distributed under the Boost Software License, Version 1.0.
 // (See accompanying file LICENSE_1_0.txt or copy at
 // http://www.boost.org/LICENSE_1_0.txt)
-<<<<<<< HEAD
-//
-/// \file source/info.cpp
-/// \brief Add your file description here.
-
-// Implementation of classes ATerm_Info, AI_Jitty and AI_Inner
-// file: info.cpp
-=======
 
 #include "boost.hpp" // precompiled headers
->>>>>>> 5efd6a35
 
 #include "aterm2.h"
 #include "mcrl2/data/rewrite.h"
