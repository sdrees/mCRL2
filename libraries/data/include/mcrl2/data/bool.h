--- conflicted
+++ resolved
@@ -36,11 +36,7 @@
       inline
       core::identifier_string const& bool_name()
       {
-<<<<<<< HEAD
-        static core::identifier_string bool_name = data::detail::initialise_static_expression(bool_name, core::identifier_string("Bool"));
-=======
         static core::identifier_string bool_name = core::detail::initialise_static_expression(bool_name, core::identifier_string("Bool"));
->>>>>>> a907a07f
         return bool_name;
       }
 
@@ -49,11 +45,7 @@
       inline
       basic_sort const& bool_()
       {
-<<<<<<< HEAD
-        static basic_sort bool_ = data::detail::initialise_static_expression(bool_, basic_sort(bool_name()));
-=======
         static basic_sort bool_ = core::detail::initialise_static_expression(bool_, basic_sort(bool_name()));
->>>>>>> a907a07f
         return bool_;
       }
 
@@ -75,11 +67,7 @@
       inline
       core::identifier_string const& true_name()
       {
-<<<<<<< HEAD
-        static core::identifier_string true_name = data::detail::initialise_static_expression(true_name, core::identifier_string("true"));
-=======
         static core::identifier_string true_name = core::detail::initialise_static_expression(true_name, core::identifier_string("true"));
->>>>>>> a907a07f
         return true_name;
       }
 
@@ -88,11 +76,7 @@
       inline
       function_symbol const& true_()
       {
-<<<<<<< HEAD
-        static function_symbol true_ = data::detail::initialise_static_expression(true_, function_symbol(true_name(), bool_()));
-=======
         static function_symbol true_ = core::detail::initialise_static_expression(true_, function_symbol(true_name(), bool_()));
->>>>>>> a907a07f
         return true_;
       }
 
@@ -115,11 +99,7 @@
       inline
       core::identifier_string const& false_name()
       {
-<<<<<<< HEAD
-        static core::identifier_string false_name = data::detail::initialise_static_expression(false_name, core::identifier_string("false"));
-=======
         static core::identifier_string false_name = core::detail::initialise_static_expression(false_name, core::identifier_string("false"));
->>>>>>> a907a07f
         return false_name;
       }
 
@@ -128,11 +108,7 @@
       inline
       function_symbol const& false_()
       {
-<<<<<<< HEAD
-        static function_symbol false_ = data::detail::initialise_static_expression(false_, function_symbol(false_name(), bool_()));
-=======
         static function_symbol false_ = core::detail::initialise_static_expression(false_, function_symbol(false_name(), bool_()));
->>>>>>> a907a07f
         return false_;
       }
 
@@ -166,11 +142,7 @@
       inline
       core::identifier_string const& not_name()
       {
-<<<<<<< HEAD
-        static core::identifier_string not_name = data::detail::initialise_static_expression(not_name, core::identifier_string("!"));
-=======
         static core::identifier_string not_name = core::detail::initialise_static_expression(not_name, core::identifier_string("!"));
->>>>>>> a907a07f
         return not_name;
       }
 
@@ -179,11 +151,7 @@
       inline
       function_symbol const& not_()
       {
-<<<<<<< HEAD
-        static function_symbol not_ = data::detail::initialise_static_expression(not_, function_symbol(not_name(), make_function_sort(bool_(), bool_())));
-=======
         static function_symbol not_ = core::detail::initialise_static_expression(not_, function_symbol(not_name(), make_function_sort(bool_(), bool_())));
->>>>>>> a907a07f
         return not_;
       }
 
@@ -229,11 +197,7 @@
       inline
       core::identifier_string const& and_name()
       {
-<<<<<<< HEAD
-        static core::identifier_string and_name = data::detail::initialise_static_expression(and_name, core::identifier_string("&&"));
-=======
         static core::identifier_string and_name = core::detail::initialise_static_expression(and_name, core::identifier_string("&&"));
->>>>>>> a907a07f
         return and_name;
       }
 
@@ -242,11 +206,7 @@
       inline
       function_symbol const& and_()
       {
-<<<<<<< HEAD
-        static function_symbol and_ = data::detail::initialise_static_expression(and_, function_symbol(and_name(), make_function_sort(bool_(), bool_(), bool_())));
-=======
         static function_symbol and_ = core::detail::initialise_static_expression(and_, function_symbol(and_name(), make_function_sort(bool_(), bool_(), bool_())));
->>>>>>> a907a07f
         return and_;
       }
 
@@ -293,11 +253,7 @@
       inline
       core::identifier_string const& or_name()
       {
-<<<<<<< HEAD
-        static core::identifier_string or_name = data::detail::initialise_static_expression(or_name, core::identifier_string("||"));
-=======
         static core::identifier_string or_name = core::detail::initialise_static_expression(or_name, core::identifier_string("||"));
->>>>>>> a907a07f
         return or_name;
       }
 
@@ -306,11 +262,7 @@
       inline
       function_symbol const& or_()
       {
-<<<<<<< HEAD
-        static function_symbol or_ = data::detail::initialise_static_expression(or_, function_symbol(or_name(), make_function_sort(bool_(), bool_(), bool_())));
-=======
         static function_symbol or_ = core::detail::initialise_static_expression(or_, function_symbol(or_name(), make_function_sort(bool_(), bool_(), bool_())));
->>>>>>> a907a07f
         return or_;
       }
 
@@ -357,11 +309,7 @@
       inline
       core::identifier_string const& implies_name()
       {
-<<<<<<< HEAD
-        static core::identifier_string implies_name = data::detail::initialise_static_expression(implies_name, core::identifier_string("=>"));
-=======
         static core::identifier_string implies_name = core::detail::initialise_static_expression(implies_name, core::identifier_string("=>"));
->>>>>>> a907a07f
         return implies_name;
       }
 
@@ -370,11 +318,7 @@
       inline
       function_symbol const& implies()
       {
-<<<<<<< HEAD
-        static function_symbol implies = data::detail::initialise_static_expression(implies, function_symbol(implies_name(), make_function_sort(bool_(), bool_(), bool_())));
-=======
         static function_symbol implies = core::detail::initialise_static_expression(implies, function_symbol(implies_name(), make_function_sort(bool_(), bool_(), bool_())));
->>>>>>> a907a07f
         return implies;
       }
 
