// Author(s): Jeroen Keiren
// Copyright: see the accompanying file COPYING or copy at
// https://svn.win.tue.nl/trac/MCRL2/browser/trunk/COPYING
//
// Distributed under the Boost Software License, Version 1.0.
// (See accompanying file LICENSE_1_0.txt or copy at
// http://www.boost.org/LICENSE_1_0.txt)
//
/// \file mcrl2/data/int.h
/// \brief The standard sort int_.
///
/// This file was generated from the data sort specification
/// mcrl2/data/build/int.spec.

#ifndef MCRL2_DATA_INT_H
#define MCRL2_DATA_INT_H

#include "boost/utility.hpp"

#include "mcrl2/exception.h"
#include "mcrl2/data/basic_sort.h"
#include "mcrl2/data/function_sort.h"
#include "mcrl2/data/function_symbol.h"
#include "mcrl2/data/application.h"
#include "mcrl2/data/data_equation.h"
#include "mcrl2/atermpp/container_utility.h"
#include "mcrl2/data/standard.h"
#include "mcrl2/data/bool.h"
#include "mcrl2/data/pos.h"
#include "mcrl2/data/nat.h"

namespace mcrl2 {

  namespace data {

    /// \brief Namespace for system defined sort int_
    namespace sort_int {

      inline
      core::identifier_string const& int_name()
      {
<<<<<<< HEAD
        static core::identifier_string int_name = data::detail::initialise_static_expression(int_name, core::identifier_string("Int"));
=======
        static core::identifier_string int_name = core::detail::initialise_static_expression(int_name, core::identifier_string("Int"));
>>>>>>> a907a07f
        return int_name;
      }

      /// \brief Constructor for sort expression Int
      /// \return Sort expression Int
      inline
      basic_sort const& int_()
      {
<<<<<<< HEAD
        static basic_sort int_ = data::detail::initialise_static_expression(int_, basic_sort(int_name()));
=======
        static basic_sort int_ = core::detail::initialise_static_expression(int_, basic_sort(int_name()));
>>>>>>> a907a07f
        return int_;
      }

      /// \brief Recogniser for sort expression Int
      /// \param e A sort expression
      /// \return true iff e == int_()
      inline
      bool is_int(const sort_expression& e)
      {
        if (is_basic_sort(e))
        {
          return basic_sort(e) == int_();
        }
        return false;
      }

      /// \brief Generate identifier \@cInt
      /// \return Identifier \@cInt
      inline
      core::identifier_string const& cint_name()
      {
<<<<<<< HEAD
        static core::identifier_string cint_name = data::detail::initialise_static_expression(cint_name, core::identifier_string("@cInt"));
=======
        static core::identifier_string cint_name = core::detail::initialise_static_expression(cint_name, core::identifier_string("@cInt"));
>>>>>>> a907a07f
        return cint_name;
      }

      /// \brief Constructor for function symbol \@cInt
      /// \return Function symbol cint
      inline
      function_symbol const& cint()
      {
<<<<<<< HEAD
        static function_symbol cint = data::detail::initialise_static_expression(cint, function_symbol(cint_name(), make_function_sort(sort_nat::nat(), int_())));
=======
        static function_symbol cint = core::detail::initialise_static_expression(cint, function_symbol(cint_name(), make_function_sort(sort_nat::nat(), int_())));
>>>>>>> a907a07f
        return cint;
      }


      /// \brief Recogniser for function \@cInt
      /// \param e A data expression
      /// \return true iff e is the function symbol matching \@cInt
      inline
      bool is_cint_function_symbol(const atermpp::aterm_appl& e)
      {
        if (is_function_symbol(e))
        {
          return function_symbol(e) == cint();
        }
        return false;
      }

      /// \brief Application of function symbol \@cInt
      /// \param arg0 A data expression
      /// \return Application of \@cInt to a number of arguments
      inline
      application cint(const data_expression& arg0)
      {
        return cint()(arg0);
      }

      /// \brief Recogniser for application of \@cInt
      /// \param e A data expression
      /// \return true iff e is an application of function symbol cint to a
      ///     number of arguments
      inline
      bool is_cint_application(const atermpp::aterm_appl& e)
      {
        if (is_application(e))
        {
          return is_cint_function_symbol(application(e).head());
        }
        return false;
      }

      /// \brief Generate identifier \@cNeg
      /// \return Identifier \@cNeg
      inline
      core::identifier_string const& cneg_name()
      {
<<<<<<< HEAD
        static core::identifier_string cneg_name = data::detail::initialise_static_expression(cneg_name, core::identifier_string("@cNeg"));
=======
        static core::identifier_string cneg_name = core::detail::initialise_static_expression(cneg_name, core::identifier_string("@cNeg"));
>>>>>>> a907a07f
        return cneg_name;
      }

      /// \brief Constructor for function symbol \@cNeg
      /// \return Function symbol cneg
      inline
      function_symbol const& cneg()
      {
<<<<<<< HEAD
        static function_symbol cneg = data::detail::initialise_static_expression(cneg, function_symbol(cneg_name(), make_function_sort(sort_pos::pos(), int_())));
=======
        static function_symbol cneg = core::detail::initialise_static_expression(cneg, function_symbol(cneg_name(), make_function_sort(sort_pos::pos(), int_())));
>>>>>>> a907a07f
        return cneg;
      }


      /// \brief Recogniser for function \@cNeg
      /// \param e A data expression
      /// \return true iff e is the function symbol matching \@cNeg
      inline
      bool is_cneg_function_symbol(const atermpp::aterm_appl& e)
      {
        if (is_function_symbol(e))
        {
          return function_symbol(e) == cneg();
        }
        return false;
      }

      /// \brief Application of function symbol \@cNeg
      /// \param arg0 A data expression
      /// \return Application of \@cNeg to a number of arguments
      inline
      application cneg(const data_expression& arg0)
      {
        return cneg()(arg0);
      }

      /// \brief Recogniser for application of \@cNeg
      /// \param e A data expression
      /// \return true iff e is an application of function symbol cneg to a
      ///     number of arguments
      inline
      bool is_cneg_application(const atermpp::aterm_appl& e)
      {
        if (is_application(e))
        {
          return is_cneg_function_symbol(application(e).head());
        }
        return false;
      }

      /// \brief Give all system defined constructors for int_
      /// \return All system defined constructors for int_
      inline
      function_symbol_vector int_generate_constructors_code()
      {
        function_symbol_vector result;
        result.push_back(cint());
        result.push_back(cneg());

        return result;
      }
      /// \brief Generate identifier Nat2Int
      /// \return Identifier Nat2Int
      inline
      core::identifier_string const& nat2int_name()
      {
<<<<<<< HEAD
        static core::identifier_string nat2int_name = data::detail::initialise_static_expression(nat2int_name, core::identifier_string("Nat2Int"));
=======
        static core::identifier_string nat2int_name = core::detail::initialise_static_expression(nat2int_name, core::identifier_string("Nat2Int"));
>>>>>>> a907a07f
        return nat2int_name;
      }

      /// \brief Constructor for function symbol Nat2Int
      /// \return Function symbol nat2int
      inline
      function_symbol const& nat2int()
      {
<<<<<<< HEAD
        static function_symbol nat2int = data::detail::initialise_static_expression(nat2int, function_symbol(nat2int_name(), make_function_sort(sort_nat::nat(), int_())));
=======
        static function_symbol nat2int = core::detail::initialise_static_expression(nat2int, function_symbol(nat2int_name(), make_function_sort(sort_nat::nat(), int_())));
>>>>>>> a907a07f
        return nat2int;
      }


      /// \brief Recogniser for function Nat2Int
      /// \param e A data expression
      /// \return true iff e is the function symbol matching Nat2Int
      inline
      bool is_nat2int_function_symbol(const atermpp::aterm_appl& e)
      {
        if (is_function_symbol(e))
        {
          return function_symbol(e) == nat2int();
        }
        return false;
      }

      /// \brief Application of function symbol Nat2Int
      /// \param arg0 A data expression
      /// \return Application of Nat2Int to a number of arguments
      inline
      application nat2int(const data_expression& arg0)
      {
        return nat2int()(arg0);
      }

      /// \brief Recogniser for application of Nat2Int
      /// \param e A data expression
      /// \return true iff e is an application of function symbol nat2int to a
      ///     number of arguments
      inline
      bool is_nat2int_application(const atermpp::aterm_appl& e)
      {
        if (is_application(e))
        {
          return is_nat2int_function_symbol(application(e).head());
        }
        return false;
      }

      /// \brief Generate identifier Int2Nat
      /// \return Identifier Int2Nat
      inline
      core::identifier_string const& int2nat_name()
      {
<<<<<<< HEAD
        static core::identifier_string int2nat_name = data::detail::initialise_static_expression(int2nat_name, core::identifier_string("Int2Nat"));
=======
        static core::identifier_string int2nat_name = core::detail::initialise_static_expression(int2nat_name, core::identifier_string("Int2Nat"));
>>>>>>> a907a07f
        return int2nat_name;
      }

      /// \brief Constructor for function symbol Int2Nat
      /// \return Function symbol int2nat
      inline
      function_symbol const& int2nat()
      {
<<<<<<< HEAD
        static function_symbol int2nat = data::detail::initialise_static_expression(int2nat, function_symbol(int2nat_name(), make_function_sort(int_(), sort_nat::nat())));
=======
        static function_symbol int2nat = core::detail::initialise_static_expression(int2nat, function_symbol(int2nat_name(), make_function_sort(int_(), sort_nat::nat())));
>>>>>>> a907a07f
        return int2nat;
      }


      /// \brief Recogniser for function Int2Nat
      /// \param e A data expression
      /// \return true iff e is the function symbol matching Int2Nat
      inline
      bool is_int2nat_function_symbol(const atermpp::aterm_appl& e)
      {
        if (is_function_symbol(e))
        {
          return function_symbol(e) == int2nat();
        }
        return false;
      }

      /// \brief Application of function symbol Int2Nat
      /// \param arg0 A data expression
      /// \return Application of Int2Nat to a number of arguments
      inline
      application int2nat(const data_expression& arg0)
      {
        return int2nat()(arg0);
      }

      /// \brief Recogniser for application of Int2Nat
      /// \param e A data expression
      /// \return true iff e is an application of function symbol int2nat to a
      ///     number of arguments
      inline
      bool is_int2nat_application(const atermpp::aterm_appl& e)
      {
        if (is_application(e))
        {
          return is_int2nat_function_symbol(application(e).head());
        }
        return false;
      }

      /// \brief Generate identifier Pos2Int
      /// \return Identifier Pos2Int
      inline
      core::identifier_string const& pos2int_name()
      {
<<<<<<< HEAD
        static core::identifier_string pos2int_name = data::detail::initialise_static_expression(pos2int_name, core::identifier_string("Pos2Int"));
=======
        static core::identifier_string pos2int_name = core::detail::initialise_static_expression(pos2int_name, core::identifier_string("Pos2Int"));
>>>>>>> a907a07f
        return pos2int_name;
      }

      /// \brief Constructor for function symbol Pos2Int
      /// \return Function symbol pos2int
      inline
      function_symbol const& pos2int()
      {
<<<<<<< HEAD
        static function_symbol pos2int = data::detail::initialise_static_expression(pos2int, function_symbol(pos2int_name(), make_function_sort(sort_pos::pos(), int_())));
=======
        static function_symbol pos2int = core::detail::initialise_static_expression(pos2int, function_symbol(pos2int_name(), make_function_sort(sort_pos::pos(), int_())));
>>>>>>> a907a07f
        return pos2int;
      }


      /// \brief Recogniser for function Pos2Int
      /// \param e A data expression
      /// \return true iff e is the function symbol matching Pos2Int
      inline
      bool is_pos2int_function_symbol(const atermpp::aterm_appl& e)
      {
        if (is_function_symbol(e))
        {
          return function_symbol(e) == pos2int();
        }
        return false;
      }

      /// \brief Application of function symbol Pos2Int
      /// \param arg0 A data expression
      /// \return Application of Pos2Int to a number of arguments
      inline
      application pos2int(const data_expression& arg0)
      {
        return pos2int()(arg0);
      }

      /// \brief Recogniser for application of Pos2Int
      /// \param e A data expression
      /// \return true iff e is an application of function symbol pos2int to a
      ///     number of arguments
      inline
      bool is_pos2int_application(const atermpp::aterm_appl& e)
      {
        if (is_application(e))
        {
          return is_pos2int_function_symbol(application(e).head());
        }
        return false;
      }

      /// \brief Generate identifier Int2Pos
      /// \return Identifier Int2Pos
      inline
      core::identifier_string const& int2pos_name()
      {
<<<<<<< HEAD
        static core::identifier_string int2pos_name = data::detail::initialise_static_expression(int2pos_name, core::identifier_string("Int2Pos"));
=======
        static core::identifier_string int2pos_name = core::detail::initialise_static_expression(int2pos_name, core::identifier_string("Int2Pos"));
>>>>>>> a907a07f
        return int2pos_name;
      }

      /// \brief Constructor for function symbol Int2Pos
      /// \return Function symbol int2pos
      inline
      function_symbol const& int2pos()
      {
<<<<<<< HEAD
        static function_symbol int2pos = data::detail::initialise_static_expression(int2pos, function_symbol(int2pos_name(), make_function_sort(int_(), sort_pos::pos())));
=======
        static function_symbol int2pos = core::detail::initialise_static_expression(int2pos, function_symbol(int2pos_name(), make_function_sort(int_(), sort_pos::pos())));
>>>>>>> a907a07f
        return int2pos;
      }


      /// \brief Recogniser for function Int2Pos
      /// \param e A data expression
      /// \return true iff e is the function symbol matching Int2Pos
      inline
      bool is_int2pos_function_symbol(const atermpp::aterm_appl& e)
      {
        if (is_function_symbol(e))
        {
          return function_symbol(e) == int2pos();
        }
        return false;
      }

      /// \brief Application of function symbol Int2Pos
      /// \param arg0 A data expression
      /// \return Application of Int2Pos to a number of arguments
      inline
      application int2pos(const data_expression& arg0)
      {
        return int2pos()(arg0);
      }

      /// \brief Recogniser for application of Int2Pos
      /// \param e A data expression
      /// \return true iff e is an application of function symbol int2pos to a
      ///     number of arguments
      inline
      bool is_int2pos_application(const atermpp::aterm_appl& e)
      {
        if (is_application(e))
        {
          return is_int2pos_function_symbol(application(e).head());
        }
        return false;
      }

      /// \brief Generate identifier max
      /// \return Identifier max
      inline
      core::identifier_string const& maximum_name()
      {
<<<<<<< HEAD
        static core::identifier_string maximum_name = data::detail::initialise_static_expression(maximum_name, core::identifier_string("max"));
=======
        static core::identifier_string maximum_name = core::detail::initialise_static_expression(maximum_name, core::identifier_string("max"));
>>>>>>> a907a07f
        return maximum_name;
      }

      ///\brief Constructor for function symbol max
      /// \param s0 A sort expression
      /// \param s1 A sort expression
      ///\return Function symbol maximum
      inline
      function_symbol maximum(const sort_expression& s0, const sort_expression& s1)
      {
        sort_expression target_sort;
        if (s0 == sort_pos::pos() && s1 == int_())
        {
          target_sort = sort_pos::pos();
        }
        else if (s0 == int_() && s1 == sort_pos::pos())
        {
          target_sort = sort_pos::pos();
        }
        else if (s0 == sort_nat::nat() && s1 == int_())
        {
          target_sort = sort_nat::nat();
        }
        else if (s0 == int_() && s1 == sort_nat::nat())
        {
          target_sort = sort_nat::nat();
        }
        else if (s0 == int_() && s1 == int_())
        {
          target_sort = int_();
        }
        else if (s0 == sort_pos::pos() && s1 == sort_nat::nat())
        {
          target_sort = sort_pos::pos();
        }
        else if (s0 == sort_nat::nat() && s1 == sort_pos::pos())
        {
          target_sort = sort_pos::pos();
        }
        else if (s0 == sort_nat::nat() && s1 == sort_nat::nat())
        {
          target_sort = sort_nat::nat();
        }
        else if (s0 == sort_pos::pos() && s1 == sort_pos::pos())
        {
          target_sort = sort_pos::pos();
        }
        else
        {
          throw mcrl2::runtime_error("cannot compute target sort for maximum with domain sorts " + s0.to_string() + ", " + s1.to_string());
        }

        function_symbol maximum(maximum_name(), make_function_sort(s0, s1, target_sort));
        return maximum;
      }

      /// \brief Recogniser for function max
      /// \param e A data expression
      /// \return true iff e is the function symbol matching max
      inline
      bool is_maximum_function_symbol(const atermpp::aterm_appl& e)
      {
        if (is_function_symbol(e))
        {
          function_symbol f(e);
          return f.name() == maximum_name() && function_sort(f.sort()).domain().size() == 2 && (f == maximum(sort_pos::pos(), int_()) || f == maximum(int_(), sort_pos::pos()) || f == maximum(sort_nat::nat(), int_()) || f == maximum(int_(), sort_nat::nat()) || f == maximum(int_(), int_()) || f == maximum(sort_pos::pos(), sort_nat::nat()) || f == maximum(sort_nat::nat(), sort_pos::pos()) || f == maximum(sort_nat::nat(), sort_nat::nat()) || f == maximum(sort_pos::pos(), sort_pos::pos()));
        }
        return false;
      }

      /// \brief Application of function symbol max
      /// \param arg0 A data expression
      /// \param arg1 A data expression
      /// \return Application of max to a number of arguments
      inline
      application maximum(const data_expression& arg0, const data_expression& arg1)
      {
        return maximum(arg0.sort(), arg1.sort())(arg0, arg1);
      }

      /// \brief Recogniser for application of max
      /// \param e A data expression
      /// \return true iff e is an application of function symbol maximum to a
      ///     number of arguments
      inline
      bool is_maximum_application(const atermpp::aterm_appl& e)
      {
        if (is_application(e))
        {
          return is_maximum_function_symbol(application(e).head());
        }
        return false;
      }

      /// \brief Generate identifier min
      /// \return Identifier min
      inline
      core::identifier_string const& minimum_name()
      {
<<<<<<< HEAD
        static core::identifier_string minimum_name = data::detail::initialise_static_expression(minimum_name, core::identifier_string("min"));
=======
        static core::identifier_string minimum_name = core::detail::initialise_static_expression(minimum_name, core::identifier_string("min"));
>>>>>>> a907a07f
        return minimum_name;
      }

      ///\brief Constructor for function symbol min
      /// \param s0 A sort expression
      /// \param s1 A sort expression
      ///\return Function symbol minimum
      inline
      function_symbol minimum(const sort_expression& s0, const sort_expression& s1)
      {
        sort_expression target_sort;
        if (s0 == int_() && s1 == int_())
        {
          target_sort = int_();
        }
        else if (s0 == sort_nat::nat() && s1 == sort_nat::nat())
        {
          target_sort = sort_nat::nat();
        }
        else if (s0 == sort_pos::pos() && s1 == sort_pos::pos())
        {
          target_sort = sort_pos::pos();
        }
        else
        {
          throw mcrl2::runtime_error("cannot compute target sort for minimum with domain sorts " + s0.to_string() + ", " + s1.to_string());
        }

        function_symbol minimum(minimum_name(), make_function_sort(s0, s1, target_sort));
        return minimum;
      }

      /// \brief Recogniser for function min
      /// \param e A data expression
      /// \return true iff e is the function symbol matching min
      inline
      bool is_minimum_function_symbol(const atermpp::aterm_appl& e)
      {
        if (is_function_symbol(e))
        {
          function_symbol f(e);
          return f.name() == minimum_name() && function_sort(f.sort()).domain().size() == 2 && (f == minimum(int_(), int_()) || f == minimum(sort_nat::nat(), sort_nat::nat()) || f == minimum(sort_pos::pos(), sort_pos::pos()));
        }
        return false;
      }

      /// \brief Application of function symbol min
      /// \param arg0 A data expression
      /// \param arg1 A data expression
      /// \return Application of min to a number of arguments
      inline
      application minimum(const data_expression& arg0, const data_expression& arg1)
      {
        return minimum(arg0.sort(), arg1.sort())(arg0, arg1);
      }

      /// \brief Recogniser for application of min
      /// \param e A data expression
      /// \return true iff e is an application of function symbol minimum to a
      ///     number of arguments
      inline
      bool is_minimum_application(const atermpp::aterm_appl& e)
      {
        if (is_application(e))
        {
          return is_minimum_function_symbol(application(e).head());
        }
        return false;
      }

      /// \brief Generate identifier abs
      /// \return Identifier abs
      inline
      core::identifier_string const& abs_name()
      {
<<<<<<< HEAD
        static core::identifier_string abs_name = data::detail::initialise_static_expression(abs_name, core::identifier_string("abs"));
        return abs_name;
      }

      ///\brief Constructor for function symbol abs
      /// \param s0 A sort expression
      ///\return Function symbol abs
      inline
      function_symbol abs(const sort_expression& s0)
      {
        sort_expression target_sort;
        if (s0 == int_())
        {
          target_sort = sort_nat::nat();
        }
        else if (s0 == sort_nat::nat())
        {
          target_sort = sort_nat::nat();
        }
        else if (s0 == sort_pos::pos())
        {
          target_sort = sort_pos::pos();
        }
        else
        {
          throw mcrl2::runtime_error("cannot compute target sort for abs with domain sorts " + s0.to_string());
        }

        function_symbol abs(abs_name(), make_function_sort(s0, target_sort));
        return abs;
      }

=======
        static core::identifier_string abs_name = core::detail::initialise_static_expression(abs_name, core::identifier_string("abs"));
        return abs_name;
      }

      /// \brief Constructor for function symbol abs
      /// \return Function symbol abs
      inline
      function_symbol const& abs()
      {
        static function_symbol abs = core::detail::initialise_static_expression(abs, function_symbol(abs_name(), make_function_sort(int_(), sort_nat::nat())));
        return abs;
      }


>>>>>>> a907a07f
      /// \brief Recogniser for function abs
      /// \param e A data expression
      /// \return true iff e is the function symbol matching abs
      inline
      bool is_abs_function_symbol(const atermpp::aterm_appl& e)
      {
        if (is_function_symbol(e))
        {
<<<<<<< HEAD
          function_symbol f(e);
          return f.name() == abs_name() && function_sort(f.sort()).domain().size() == 1 && (f == abs(int_()) || f == abs(sort_nat::nat()) || f == abs(sort_pos::pos()));
=======
          return function_symbol(e) == abs();
>>>>>>> a907a07f
        }
        return false;
      }

      /// \brief Application of function symbol abs
      /// \param arg0 A data expression
      /// \return Application of abs to a number of arguments
      inline
      application abs(const data_expression& arg0)
      {
<<<<<<< HEAD
        return abs(arg0.sort())(arg0);
=======
        return abs()(arg0);
>>>>>>> a907a07f
      }

      /// \brief Recogniser for application of abs
      /// \param e A data expression
      /// \return true iff e is an application of function symbol abs to a
      ///     number of arguments
      inline
      bool is_abs_application(const atermpp::aterm_appl& e)
      {
        if (is_application(e))
        {
          return is_abs_function_symbol(application(e).head());
        }
        return false;
      }

      /// \brief Generate identifier -
      /// \return Identifier -
      inline
      core::identifier_string const& negate_name()
      {
<<<<<<< HEAD
        static core::identifier_string negate_name = data::detail::initialise_static_expression(negate_name, core::identifier_string("-"));
=======
        static core::identifier_string negate_name = core::detail::initialise_static_expression(negate_name, core::identifier_string("-"));
>>>>>>> a907a07f
        return negate_name;
      }

      ///\brief Constructor for function symbol -
      /// \param s0 A sort expression
      ///\return Function symbol negate
      inline
      function_symbol negate(const sort_expression& s0)
      {
        sort_expression target_sort(int_());

        function_symbol negate(negate_name(), make_function_sort(s0, target_sort));
        return negate;
      }

      /// \brief Recogniser for function -
      /// \param e A data expression
      /// \return true iff e is the function symbol matching -
      inline
      bool is_negate_function_symbol(const atermpp::aterm_appl& e)
      {
        if (is_function_symbol(e))
        {
          function_symbol f(e);
          return f.name() == negate_name() && function_sort(f.sort()).domain().size() == 1 && (f == negate(sort_pos::pos()) || f == negate(sort_nat::nat()) || f == negate(int_()));
        }
        return false;
      }

      /// \brief Application of function symbol -
      /// \param arg0 A data expression
      /// \return Application of - to a number of arguments
      inline
      application negate(const data_expression& arg0)
      {
        return negate(arg0.sort())(arg0);
      }

      /// \brief Recogniser for application of -
      /// \param e A data expression
      /// \return true iff e is an application of function symbol negate to a
      ///     number of arguments
      inline
      bool is_negate_application(const atermpp::aterm_appl& e)
      {
        if (is_application(e))
        {
          return is_negate_function_symbol(application(e).head());
        }
        return false;
      }

      /// \brief Generate identifier succ
      /// \return Identifier succ
      inline
      core::identifier_string const& succ_name()
      {
<<<<<<< HEAD
        static core::identifier_string succ_name = data::detail::initialise_static_expression(succ_name, core::identifier_string("succ"));
=======
        static core::identifier_string succ_name = core::detail::initialise_static_expression(succ_name, core::identifier_string("succ"));
>>>>>>> a907a07f
        return succ_name;
      }

      ///\brief Constructor for function symbol succ
      /// \param s0 A sort expression
      ///\return Function symbol succ
      inline
      function_symbol succ(const sort_expression& s0)
      {
        sort_expression target_sort;
        if (s0 == int_())
        {
          target_sort = int_();
        }
        else if (s0 == sort_nat::nat())
        {
          target_sort = sort_pos::pos();
        }
        else if (s0 == sort_pos::pos())
        {
          target_sort = sort_pos::pos();
        }
        else
        {
          throw mcrl2::runtime_error("cannot compute target sort for succ with domain sorts " + s0.to_string());
        }

        function_symbol succ(succ_name(), make_function_sort(s0, target_sort));
        return succ;
      }

      /// \brief Recogniser for function succ
      /// \param e A data expression
      /// \return true iff e is the function symbol matching succ
      inline
      bool is_succ_function_symbol(const atermpp::aterm_appl& e)
      {
        if (is_function_symbol(e))
        {
          function_symbol f(e);
          return f.name() == succ_name() && function_sort(f.sort()).domain().size() == 1 && (f == succ(int_()) || f == succ(sort_nat::nat()) || f == succ(sort_pos::pos()));
        }
        return false;
      }

      /// \brief Application of function symbol succ
      /// \param arg0 A data expression
      /// \return Application of succ to a number of arguments
      inline
      application succ(const data_expression& arg0)
      {
        return succ(arg0.sort())(arg0);
      }

      /// \brief Recogniser for application of succ
      /// \param e A data expression
      /// \return true iff e is an application of function symbol succ to a
      ///     number of arguments
      inline
      bool is_succ_application(const atermpp::aterm_appl& e)
      {
        if (is_application(e))
        {
          return is_succ_function_symbol(application(e).head());
        }
        return false;
      }

      /// \brief Generate identifier pred
      /// \return Identifier pred
      inline
      core::identifier_string const& pred_name()
      {
<<<<<<< HEAD
        static core::identifier_string pred_name = data::detail::initialise_static_expression(pred_name, core::identifier_string("pred"));
=======
        static core::identifier_string pred_name = core::detail::initialise_static_expression(pred_name, core::identifier_string("pred"));
>>>>>>> a907a07f
        return pred_name;
      }

      ///\brief Constructor for function symbol pred
      /// \param s0 A sort expression
      ///\return Function symbol pred
      inline
      function_symbol pred(const sort_expression& s0)
      {
        sort_expression target_sort;
        if (s0 == sort_nat::nat())
        {
          target_sort = int_();
        }
        else if (s0 == int_())
        {
          target_sort = int_();
        }
        else if (s0 == sort_pos::pos())
        {
          target_sort = sort_nat::nat();
        }
        else
        {
          throw mcrl2::runtime_error("cannot compute target sort for pred with domain sorts " + s0.to_string());
        }

        function_symbol pred(pred_name(), make_function_sort(s0, target_sort));
        return pred;
      }

      /// \brief Recogniser for function pred
      /// \param e A data expression
      /// \return true iff e is the function symbol matching pred
      inline
      bool is_pred_function_symbol(const atermpp::aterm_appl& e)
      {
        if (is_function_symbol(e))
        {
          function_symbol f(e);
          return f.name() == pred_name() && function_sort(f.sort()).domain().size() == 1 && (f == pred(sort_nat::nat()) || f == pred(int_()) || f == pred(sort_pos::pos()));
        }
        return false;
      }

      /// \brief Application of function symbol pred
      /// \param arg0 A data expression
      /// \return Application of pred to a number of arguments
      inline
      application pred(const data_expression& arg0)
      {
        return pred(arg0.sort())(arg0);
      }

      /// \brief Recogniser for application of pred
      /// \param e A data expression
      /// \return true iff e is an application of function symbol pred to a
      ///     number of arguments
      inline
      bool is_pred_application(const atermpp::aterm_appl& e)
      {
        if (is_application(e))
        {
          return is_pred_function_symbol(application(e).head());
        }
        return false;
      }

      /// \brief Generate identifier \@dub
      /// \return Identifier \@dub
      inline
      core::identifier_string const& dub_name()
      {
<<<<<<< HEAD
        static core::identifier_string dub_name = data::detail::initialise_static_expression(dub_name, core::identifier_string("@dub"));
=======
        static core::identifier_string dub_name = core::detail::initialise_static_expression(dub_name, core::identifier_string("@dub"));
>>>>>>> a907a07f
        return dub_name;
      }

      ///\brief Constructor for function symbol \@dub
      /// \param s0 A sort expression
      /// \param s1 A sort expression
      ///\return Function symbol dub
      inline
      function_symbol dub(const sort_expression& s0, const sort_expression& s1)
      {
        sort_expression target_sort;
        if (s0 == sort_bool::bool_() && s1 == int_())
        {
          target_sort = int_();
        }
        else if (s0 == sort_bool::bool_() && s1 == sort_nat::nat())
        {
          target_sort = sort_nat::nat();
        }
        else
        {
          throw mcrl2::runtime_error("cannot compute target sort for dub with domain sorts " + s0.to_string() + ", " + s1.to_string());
        }

        function_symbol dub(dub_name(), make_function_sort(s0, s1, target_sort));
        return dub;
      }

      /// \brief Recogniser for function \@dub
      /// \param e A data expression
      /// \return true iff e is the function symbol matching \@dub
      inline
      bool is_dub_function_symbol(const atermpp::aterm_appl& e)
      {
        if (is_function_symbol(e))
        {
          function_symbol f(e);
          return f.name() == dub_name() && function_sort(f.sort()).domain().size() == 2 && (f == dub(sort_bool::bool_(), int_()) || f == dub(sort_bool::bool_(), sort_nat::nat()));
        }
        return false;
      }

      /// \brief Application of function symbol \@dub
      /// \param arg0 A data expression
      /// \param arg1 A data expression
      /// \return Application of \@dub to a number of arguments
      inline
      application dub(const data_expression& arg0, const data_expression& arg1)
      {
        return dub(arg0.sort(), arg1.sort())(arg0, arg1);
      }

      /// \brief Recogniser for application of \@dub
      /// \param e A data expression
      /// \return true iff e is an application of function symbol dub to a
      ///     number of arguments
      inline
      bool is_dub_application(const atermpp::aterm_appl& e)
      {
        if (is_application(e))
        {
          return is_dub_function_symbol(application(e).head());
        }
        return false;
      }

      /// \brief Generate identifier +
      /// \return Identifier +
      inline
      core::identifier_string const& plus_name()
      {
<<<<<<< HEAD
        static core::identifier_string plus_name = data::detail::initialise_static_expression(plus_name, core::identifier_string("+"));
=======
        static core::identifier_string plus_name = core::detail::initialise_static_expression(plus_name, core::identifier_string("+"));
>>>>>>> a907a07f
        return plus_name;
      }

      ///\brief Constructor for function symbol +
      /// \param s0 A sort expression
      /// \param s1 A sort expression
      ///\return Function symbol plus
      inline
      function_symbol plus(const sort_expression& s0, const sort_expression& s1)
      {
        sort_expression target_sort;
        if (s0 == int_() && s1 == int_())
        {
          target_sort = int_();
        }
        else if (s0 == sort_pos::pos() && s1 == sort_nat::nat())
        {
          target_sort = sort_pos::pos();
        }
        else if (s0 == sort_nat::nat() && s1 == sort_pos::pos())
        {
          target_sort = sort_pos::pos();
        }
        else if (s0 == sort_nat::nat() && s1 == sort_nat::nat())
        {
          target_sort = sort_nat::nat();
        }
        else if (s0 == sort_pos::pos() && s1 == sort_pos::pos())
        {
          target_sort = sort_pos::pos();
        }
        else
        {
          throw mcrl2::runtime_error("cannot compute target sort for plus with domain sorts " + s0.to_string() + ", " + s1.to_string());
        }

        function_symbol plus(plus_name(), make_function_sort(s0, s1, target_sort));
        return plus;
      }

      /// \brief Recogniser for function +
      /// \param e A data expression
      /// \return true iff e is the function symbol matching +
      inline
      bool is_plus_function_symbol(const atermpp::aterm_appl& e)
      {
        if (is_function_symbol(e))
        {
          function_symbol f(e);
          return f.name() == plus_name() && function_sort(f.sort()).domain().size() == 2 && (f == plus(int_(), int_()) || f == plus(sort_pos::pos(), sort_nat::nat()) || f == plus(sort_nat::nat(), sort_pos::pos()) || f == plus(sort_nat::nat(), sort_nat::nat()) || f == plus(sort_pos::pos(), sort_pos::pos()));
        }
        return false;
      }

      /// \brief Application of function symbol +
      /// \param arg0 A data expression
      /// \param arg1 A data expression
      /// \return Application of + to a number of arguments
      inline
      application plus(const data_expression& arg0, const data_expression& arg1)
      {
        return plus(arg0.sort(), arg1.sort())(arg0, arg1);
      }

      /// \brief Recogniser for application of +
      /// \param e A data expression
      /// \return true iff e is an application of function symbol plus to a
      ///     number of arguments
      inline
      bool is_plus_application(const atermpp::aterm_appl& e)
      {
        if (is_application(e))
        {
          return is_plus_function_symbol(application(e).head());
        }
        return false;
      }

      /// \brief Generate identifier -
      /// \return Identifier -
      inline
      core::identifier_string const& minus_name()
      {
<<<<<<< HEAD
        static core::identifier_string minus_name = data::detail::initialise_static_expression(minus_name, core::identifier_string("-"));
=======
        static core::identifier_string minus_name = core::detail::initialise_static_expression(minus_name, core::identifier_string("-"));
>>>>>>> a907a07f
        return minus_name;
      }

      ///\brief Constructor for function symbol -
      /// \param s0 A sort expression
      /// \param s1 A sort expression
      ///\return Function symbol minus
      inline
      function_symbol minus(const sort_expression& s0, const sort_expression& s1)
      {
        sort_expression target_sort(int_());

        function_symbol minus(minus_name(), make_function_sort(s0, s1, target_sort));
        return minus;
      }

      /// \brief Recogniser for function -
      /// \param e A data expression
      /// \return true iff e is the function symbol matching -
      inline
      bool is_minus_function_symbol(const atermpp::aterm_appl& e)
      {
        if (is_function_symbol(e))
        {
          function_symbol f(e);
          return f.name() == minus_name() && function_sort(f.sort()).domain().size() == 2 && (f == minus(sort_pos::pos(), sort_pos::pos()) || f == minus(sort_nat::nat(), sort_nat::nat()) || f == minus(int_(), int_()));
        }
        return false;
      }

      /// \brief Application of function symbol -
      /// \param arg0 A data expression
      /// \param arg1 A data expression
      /// \return Application of - to a number of arguments
      inline
      application minus(const data_expression& arg0, const data_expression& arg1)
      {
        return minus(arg0.sort(), arg1.sort())(arg0, arg1);
      }

      /// \brief Recogniser for application of -
      /// \param e A data expression
      /// \return true iff e is an application of function symbol minus to a
      ///     number of arguments
      inline
      bool is_minus_application(const atermpp::aterm_appl& e)
      {
        if (is_application(e))
        {
          return is_minus_function_symbol(application(e).head());
        }
        return false;
      }

      /// \brief Generate identifier *
      /// \return Identifier *
      inline
      core::identifier_string const& times_name()
      {
<<<<<<< HEAD
        static core::identifier_string times_name = data::detail::initialise_static_expression(times_name, core::identifier_string("*"));
=======
        static core::identifier_string times_name = core::detail::initialise_static_expression(times_name, core::identifier_string("*"));
>>>>>>> a907a07f
        return times_name;
      }

      ///\brief Constructor for function symbol *
      /// \param s0 A sort expression
      /// \param s1 A sort expression
      ///\return Function symbol times
      inline
      function_symbol times(const sort_expression& s0, const sort_expression& s1)
      {
        sort_expression target_sort;
        if (s0 == int_() && s1 == int_())
        {
          target_sort = int_();
        }
        else if (s0 == sort_nat::nat() && s1 == sort_nat::nat())
        {
          target_sort = sort_nat::nat();
        }
        else if (s0 == sort_pos::pos() && s1 == sort_pos::pos())
        {
          target_sort = sort_pos::pos();
        }
        else
        {
          throw mcrl2::runtime_error("cannot compute target sort for times with domain sorts " + s0.to_string() + ", " + s1.to_string());
        }

        function_symbol times(times_name(), make_function_sort(s0, s1, target_sort));
        return times;
      }

      /// \brief Recogniser for function *
      /// \param e A data expression
      /// \return true iff e is the function symbol matching *
      inline
      bool is_times_function_symbol(const atermpp::aterm_appl& e)
      {
        if (is_function_symbol(e))
        {
          function_symbol f(e);
          return f.name() == times_name() && function_sort(f.sort()).domain().size() == 2 && (f == times(int_(), int_()) || f == times(sort_nat::nat(), sort_nat::nat()) || f == times(sort_pos::pos(), sort_pos::pos()));
        }
        return false;
      }

      /// \brief Application of function symbol *
      /// \param arg0 A data expression
      /// \param arg1 A data expression
      /// \return Application of * to a number of arguments
      inline
      application times(const data_expression& arg0, const data_expression& arg1)
      {
        return times(arg0.sort(), arg1.sort())(arg0, arg1);
      }

      /// \brief Recogniser for application of *
      /// \param e A data expression
      /// \return true iff e is an application of function symbol times to a
      ///     number of arguments
      inline
      bool is_times_application(const atermpp::aterm_appl& e)
      {
        if (is_application(e))
        {
          return is_times_function_symbol(application(e).head());
        }
        return false;
      }

      /// \brief Generate identifier div
      /// \return Identifier div
      inline
      core::identifier_string const& div_name()
      {
<<<<<<< HEAD
        static core::identifier_string div_name = data::detail::initialise_static_expression(div_name, core::identifier_string("div"));
=======
        static core::identifier_string div_name = core::detail::initialise_static_expression(div_name, core::identifier_string("div"));
>>>>>>> a907a07f
        return div_name;
      }

      ///\brief Constructor for function symbol div
      /// \param s0 A sort expression
      /// \param s1 A sort expression
      ///\return Function symbol div
      inline
      function_symbol div(const sort_expression& s0, const sort_expression& s1)
      {
        sort_expression target_sort;
        if (s0 == int_() && s1 == sort_pos::pos())
        {
          target_sort = int_();
        }
<<<<<<< HEAD
        else if (s0 == sort_pos::pos() && s1 == sort_pos::pos())
        {
          target_sort = sort_nat::nat();
        }
=======
>>>>>>> a907a07f
        else if (s0 == sort_nat::nat() && s1 == sort_pos::pos())
        {
          target_sort = sort_nat::nat();
        }
        else
        {
          throw mcrl2::runtime_error("cannot compute target sort for div with domain sorts " + s0.to_string() + ", " + s1.to_string());
        }

        function_symbol div(div_name(), make_function_sort(s0, s1, target_sort));
        return div;
      }

      /// \brief Recogniser for function div
      /// \param e A data expression
      /// \return true iff e is the function symbol matching div
      inline
      bool is_div_function_symbol(const atermpp::aterm_appl& e)
      {
        if (is_function_symbol(e))
        {
          function_symbol f(e);
<<<<<<< HEAD
          return f.name() == div_name() && function_sort(f.sort()).domain().size() == 2 && (f == div(int_(), sort_pos::pos()) || f == div(sort_pos::pos(), sort_pos::pos()) || f == div(sort_nat::nat(), sort_pos::pos()));
=======
          return f.name() == div_name() && function_sort(f.sort()).domain().size() == 2 && (f == div(int_(), sort_pos::pos()) || f == div(sort_nat::nat(), sort_pos::pos()));
>>>>>>> a907a07f
        }
        return false;
      }

      /// \brief Application of function symbol div
      /// \param arg0 A data expression
      /// \param arg1 A data expression
      /// \return Application of div to a number of arguments
      inline
      application div(const data_expression& arg0, const data_expression& arg1)
      {
        return div(arg0.sort(), arg1.sort())(arg0, arg1);
      }

      /// \brief Recogniser for application of div
      /// \param e A data expression
      /// \return true iff e is an application of function symbol div to a
      ///     number of arguments
      inline
      bool is_div_application(const atermpp::aterm_appl& e)
      {
        if (is_application(e))
        {
          return is_div_function_symbol(application(e).head());
        }
        return false;
      }

      /// \brief Generate identifier mod
      /// \return Identifier mod
      inline
      core::identifier_string const& mod_name()
      {
<<<<<<< HEAD
        static core::identifier_string mod_name = data::detail::initialise_static_expression(mod_name, core::identifier_string("mod"));
=======
        static core::identifier_string mod_name = core::detail::initialise_static_expression(mod_name, core::identifier_string("mod"));
>>>>>>> a907a07f
        return mod_name;
      }

      ///\brief Constructor for function symbol mod
      /// \param s0 A sort expression
      /// \param s1 A sort expression
      ///\return Function symbol mod
      inline
      function_symbol mod(const sort_expression& s0, const sort_expression& s1)
      {
        sort_expression target_sort(sort_nat::nat());

        function_symbol mod(mod_name(), make_function_sort(s0, s1, target_sort));
        return mod;
      }

      /// \brief Recogniser for function mod
      /// \param e A data expression
      /// \return true iff e is the function symbol matching mod
      inline
      bool is_mod_function_symbol(const atermpp::aterm_appl& e)
      {
        if (is_function_symbol(e))
        {
          function_symbol f(e);
<<<<<<< HEAD
          return f.name() == mod_name() && function_sort(f.sort()).domain().size() == 2 && (f == mod(int_(), sort_pos::pos()) || f == mod(sort_pos::pos(), sort_pos::pos()) || f == mod(sort_nat::nat(), sort_pos::pos()));
=======
          return f.name() == mod_name() && function_sort(f.sort()).domain().size() == 2 && (f == mod(int_(), sort_pos::pos()) || f == mod(sort_nat::nat(), sort_pos::pos()));
>>>>>>> a907a07f
        }
        return false;
      }

      /// \brief Application of function symbol mod
      /// \param arg0 A data expression
      /// \param arg1 A data expression
      /// \return Application of mod to a number of arguments
      inline
      application mod(const data_expression& arg0, const data_expression& arg1)
      {
        return mod(arg0.sort(), arg1.sort())(arg0, arg1);
      }

      /// \brief Recogniser for application of mod
      /// \param e A data expression
      /// \return true iff e is an application of function symbol mod to a
      ///     number of arguments
      inline
      bool is_mod_application(const atermpp::aterm_appl& e)
      {
        if (is_application(e))
        {
          return is_mod_function_symbol(application(e).head());
        }
        return false;
      }

      /// \brief Generate identifier exp
      /// \return Identifier exp
      inline
      core::identifier_string const& exp_name()
      {
<<<<<<< HEAD
        static core::identifier_string exp_name = data::detail::initialise_static_expression(exp_name, core::identifier_string("exp"));
=======
        static core::identifier_string exp_name = core::detail::initialise_static_expression(exp_name, core::identifier_string("exp"));
>>>>>>> a907a07f
        return exp_name;
      }

      ///\brief Constructor for function symbol exp
      /// \param s0 A sort expression
      /// \param s1 A sort expression
      ///\return Function symbol exp
      inline
      function_symbol exp(const sort_expression& s0, const sort_expression& s1)
      {
        sort_expression target_sort;
        if (s0 == int_() && s1 == sort_nat::nat())
        {
          target_sort = int_();
        }
        else if (s0 == sort_pos::pos() && s1 == sort_nat::nat())
        {
          target_sort = sort_pos::pos();
        }
        else if (s0 == sort_nat::nat() && s1 == sort_nat::nat())
        {
          target_sort = sort_nat::nat();
        }
        else
        {
          throw mcrl2::runtime_error("cannot compute target sort for exp with domain sorts " + s0.to_string() + ", " + s1.to_string());
        }

        function_symbol exp(exp_name(), make_function_sort(s0, s1, target_sort));
        return exp;
      }

      /// \brief Recogniser for function exp
      /// \param e A data expression
      /// \return true iff e is the function symbol matching exp
      inline
      bool is_exp_function_symbol(const atermpp::aterm_appl& e)
      {
        if (is_function_symbol(e))
        {
          function_symbol f(e);
          return f.name() == exp_name() && function_sort(f.sort()).domain().size() == 2 && (f == exp(int_(), sort_nat::nat()) || f == exp(sort_pos::pos(), sort_nat::nat()) || f == exp(sort_nat::nat(), sort_nat::nat()));
        }
        return false;
      }

      /// \brief Application of function symbol exp
      /// \param arg0 A data expression
      /// \param arg1 A data expression
      /// \return Application of exp to a number of arguments
      inline
      application exp(const data_expression& arg0, const data_expression& arg1)
      {
        return exp(arg0.sort(), arg1.sort())(arg0, arg1);
      }

      /// \brief Recogniser for application of exp
      /// \param e A data expression
      /// \return true iff e is an application of function symbol exp to a
      ///     number of arguments
      inline
      bool is_exp_application(const atermpp::aterm_appl& e)
      {
        if (is_application(e))
        {
          return is_exp_function_symbol(application(e).head());
        }
        return false;
      }

      /// \brief Give all system defined mappings for int_
      /// \return All system defined mappings for int_
      inline
      function_symbol_vector int_generate_functions_code()
      {
        function_symbol_vector result;
        result.push_back(nat2int());
        result.push_back(int2nat());
        result.push_back(pos2int());
        result.push_back(int2pos());
        result.push_back(maximum(sort_pos::pos(), int_()));
        result.push_back(maximum(int_(), sort_pos::pos()));
        result.push_back(maximum(sort_nat::nat(), int_()));
        result.push_back(maximum(int_(), sort_nat::nat()));
        result.push_back(maximum(int_(), int_()));
        result.push_back(minimum(int_(), int_()));
<<<<<<< HEAD
        result.push_back(abs(int_()));
=======
        result.push_back(abs());
>>>>>>> a907a07f
        result.push_back(negate(sort_pos::pos()));
        result.push_back(negate(sort_nat::nat()));
        result.push_back(negate(int_()));
        result.push_back(succ(int_()));
        result.push_back(pred(sort_nat::nat()));
        result.push_back(pred(int_()));
        result.push_back(dub(sort_bool::bool_(), int_()));
        result.push_back(plus(int_(), int_()));
        result.push_back(minus(sort_pos::pos(), sort_pos::pos()));
        result.push_back(minus(sort_nat::nat(), sort_nat::nat()));
        result.push_back(minus(int_(), int_()));
        result.push_back(times(int_(), int_()));
        result.push_back(div(int_(), sort_pos::pos()));
        result.push_back(mod(int_(), sort_pos::pos()));
        result.push_back(exp(int_(), sort_nat::nat()));
        return result;
      }
      ///\brief Function for projecting out argument
<<<<<<< HEAD
      ///        right from an application
      /// \param e A data expression
      /// \pre right is defined for e
      /// \return The argument of e that corresponds to right
      inline
      data_expression right(const data_expression& e)
      {
        assert(is_maximum_application(e) || is_minimum_application(e) || is_plus_application(e) || is_minus_application(e) || is_times_application(e));
        return *boost::next(static_cast< application >(e).arguments().begin(), 1);
      }

      ///\brief Function for projecting out argument
      ///        arg1 from an application
      /// \param e A data expression
      /// \pre arg1 is defined for e
      /// \return The argument of e that corresponds to arg1
      inline
      data_expression arg1(const data_expression& e)
      {
        assert(is_div_application(e) || is_mod_application(e) || is_exp_application(e));
=======
      ///        left from an application
      /// \param e A data expression
      /// \pre left is defined for e
      /// \return The argument of e that corresponds to left
      inline
      data_expression left(const data_expression& e)
      {
        assert(is_maximum_application(e) || is_minimum_application(e) || is_dub_application(e) || is_plus_application(e) || is_minus_application(e) || is_times_application(e) || is_div_application(e) || is_mod_application(e) || is_exp_application(e));
>>>>>>> a907a07f
        return *boost::next(static_cast< application >(e).arguments().begin(), 0);
      }

      ///\brief Function for projecting out argument
<<<<<<< HEAD
      ///        arg2 from an application
      /// \param e A data expression
      /// \pre arg2 is defined for e
      /// \return The argument of e that corresponds to arg2
      inline
      data_expression arg2(const data_expression& e)
      {
        assert(is_div_application(e) || is_mod_application(e) || is_exp_application(e));
=======
      ///        right from an application
      /// \param e A data expression
      /// \pre right is defined for e
      /// \return The argument of e that corresponds to right
      inline
      data_expression right(const data_expression& e)
      {
        assert(is_maximum_application(e) || is_minimum_application(e) || is_dub_application(e) || is_plus_application(e) || is_minus_application(e) || is_times_application(e) || is_div_application(e) || is_mod_application(e) || is_exp_application(e));
>>>>>>> a907a07f
        return *boost::next(static_cast< application >(e).arguments().begin(), 1);
      }

      ///\brief Function for projecting out argument
<<<<<<< HEAD
      ///        number from an application
      /// \param e A data expression
      /// \pre number is defined for e
      /// \return The argument of e that corresponds to number
      inline
      data_expression number(const data_expression& e)
      {
        assert(is_abs_application(e) || is_succ_application(e) || is_pred_application(e));
        return *boost::next(static_cast< application >(e).arguments().begin(), 0);
      }

      ///\brief Function for projecting out argument
=======
>>>>>>> a907a07f
      ///        arg from an application
      /// \param e A data expression
      /// \pre arg is defined for e
      /// \return The argument of e that corresponds to arg
      inline
      data_expression arg(const data_expression& e)
      {
<<<<<<< HEAD
        assert(is_cint_application(e) || is_cneg_application(e) || is_nat2int_application(e) || is_int2nat_application(e) || is_pos2int_application(e) || is_int2pos_application(e) || is_negate_application(e) || is_dub_application(e));
        if (is_cint_application(e) || is_cneg_application(e) || is_nat2int_application(e) || is_int2nat_application(e) || is_pos2int_application(e) || is_int2pos_application(e) || is_negate_application(e))
        {
          return *boost::next(static_cast< application >(e).arguments().begin(), 0);
        }
        if (is_dub_application(e))
        {
          return *boost::next(static_cast< application >(e).arguments().begin(), 1);
        }
        throw mcrl2::runtime_error("Unexpected expression occurred");
      }

      ///\brief Function for projecting out argument
      ///        bit from an application
      /// \param e A data expression
      /// \pre bit is defined for e
      /// \return The argument of e that corresponds to bit
      inline
      data_expression bit(const data_expression& e)
      {
        assert(is_dub_application(e));
        return *boost::next(static_cast< application >(e).arguments().begin(), 0);
      }

      ///\brief Function for projecting out argument
      ///        left from an application
      /// \param e A data expression
      /// \pre left is defined for e
      /// \return The argument of e that corresponds to left
      inline
      data_expression left(const data_expression& e)
      {
        assert(is_maximum_application(e) || is_minimum_application(e) || is_plus_application(e) || is_minus_application(e) || is_times_application(e));
=======
        assert(is_cint_application(e) || is_cneg_application(e) || is_nat2int_application(e) || is_int2nat_application(e) || is_pos2int_application(e) || is_int2pos_application(e) || is_abs_application(e) || is_negate_application(e) || is_succ_application(e) || is_pred_application(e));
>>>>>>> a907a07f
        return *boost::next(static_cast< application >(e).arguments().begin(), 0);
      }

      /// \brief Give all system defined equations for int_
      /// \return All system defined equations for sort int_
      inline
      data_equation_vector int_generate_equations_code()
      {
        variable vb("b",sort_bool::bool_());
        variable vn("n",sort_nat::nat());
        variable vm("m",sort_nat::nat());
        variable vp("p",sort_pos::pos());
        variable vq("q",sort_pos::pos());
        variable vx("x",int_());
        variable vy("y",int_());

        data_equation_vector result;
        result.push_back(data_equation(atermpp::make_vector(vm, vn), equal_to(cint(vm), cint(vn)), equal_to(vm, vn)));
        result.push_back(data_equation(atermpp::make_vector(vn, vp), equal_to(cint(vn), cneg(vp)), sort_bool::false_()));
        result.push_back(data_equation(atermpp::make_vector(vn, vp), equal_to(cneg(vp), cint(vn)), sort_bool::false_()));
        result.push_back(data_equation(atermpp::make_vector(vp, vq), equal_to(cneg(vp), cneg(vq)), equal_to(vp, vq)));
        result.push_back(data_equation(atermpp::make_vector(vm, vn), less(cint(vm), cint(vn)), less(vm, vn)));
        result.push_back(data_equation(atermpp::make_vector(vn, vp), less(cint(vn), cneg(vp)), sort_bool::false_()));
        result.push_back(data_equation(atermpp::make_vector(vn, vp), less(cneg(vp), cint(vn)), sort_bool::true_()));
        result.push_back(data_equation(atermpp::make_vector(vp, vq), less(cneg(vp), cneg(vq)), less(vq, vp)));
        result.push_back(data_equation(atermpp::make_vector(vm, vn), less_equal(cint(vm), cint(vn)), less_equal(vm, vn)));
        result.push_back(data_equation(atermpp::make_vector(vn, vp), less_equal(cint(vn), cneg(vp)), sort_bool::false_()));
        result.push_back(data_equation(atermpp::make_vector(vn, vp), less_equal(cneg(vp), cint(vn)), sort_bool::true_()));
        result.push_back(data_equation(atermpp::make_vector(vp, vq), less_equal(cneg(vp), cneg(vq)), less_equal(vq, vp)));
        result.push_back(data_equation(atermpp::make_vector(vn), nat2int(vn), cint(vn)));
        result.push_back(data_equation(atermpp::make_vector(vn), int2nat(cint(vn)), vn));
        result.push_back(data_equation(atermpp::make_vector(vp), pos2int(vp), cint(sort_nat::cnat(vp))));
        result.push_back(data_equation(atermpp::make_vector(vn), int2pos(cint(vn)), sort_nat::nat2pos(vn)));
        result.push_back(data_equation(atermpp::make_vector(vn, vp), maximum(vp, cint(vn)), maximum(vp, vn)));
        result.push_back(data_equation(atermpp::make_vector(vp, vq), maximum(vp, cneg(vq)), vp));
        result.push_back(data_equation(atermpp::make_vector(vn, vp), maximum(cint(vn), vp), maximum(vn, vp)));
        result.push_back(data_equation(atermpp::make_vector(vp, vq), maximum(cneg(vq), vp), vp));
        result.push_back(data_equation(atermpp::make_vector(vm, vn), maximum(vm, cint(vn)), if_(less_equal(vm, vn), vn, vm)));
        result.push_back(data_equation(atermpp::make_vector(vn, vp), maximum(vn, cneg(vp)), vn));
        result.push_back(data_equation(atermpp::make_vector(vm, vn), maximum(cint(vm), vn), if_(less_equal(vm, vn), vn, vm)));
        result.push_back(data_equation(atermpp::make_vector(vn, vp), maximum(cneg(vp), vn), vn));
        result.push_back(data_equation(atermpp::make_vector(vx, vy), maximum(vx, vy), if_(less_equal(vx, vy), vy, vx)));
        result.push_back(data_equation(atermpp::make_vector(vx, vy), minimum(vx, vy), if_(less_equal(vx, vy), vx, vy)));
        result.push_back(data_equation(atermpp::make_vector(vn), abs(cint(vn)), vn));
        result.push_back(data_equation(atermpp::make_vector(vp), abs(cneg(vp)), sort_nat::cnat(vp)));
        result.push_back(data_equation(atermpp::make_vector(vp), negate(vp), cneg(vp)));
        result.push_back(data_equation(variable_list(), negate(sort_nat::c0()), cint(sort_nat::c0())));
        result.push_back(data_equation(atermpp::make_vector(vp), negate(sort_nat::cnat(vp)), cneg(vp)));
        result.push_back(data_equation(atermpp::make_vector(vn), negate(cint(vn)), negate(vn)));
        result.push_back(data_equation(atermpp::make_vector(vp), negate(cneg(vp)), cint(sort_nat::cnat(vp))));
        result.push_back(data_equation(atermpp::make_vector(vn), succ(cint(vn)), cint(sort_nat::cnat(succ(vn)))));
        result.push_back(data_equation(atermpp::make_vector(vp), succ(cneg(vp)), negate(pred(vp))));
        result.push_back(data_equation(variable_list(), pred(sort_nat::c0()), cneg(sort_pos::c1())));
        result.push_back(data_equation(atermpp::make_vector(vp), pred(sort_nat::cnat(vp)), cint(pred(vp))));
        result.push_back(data_equation(atermpp::make_vector(vn), pred(cint(vn)), pred(vn)));
        result.push_back(data_equation(atermpp::make_vector(vp), pred(cneg(vp)), cneg(succ(vp))));
        result.push_back(data_equation(atermpp::make_vector(vb, vn), dub(vb, cint(vn)), cint(dub(vb, vn))));
        result.push_back(data_equation(atermpp::make_vector(vp), dub(sort_bool::false_(), cneg(vp)), cneg(sort_pos::cdub(sort_bool::false_(), vp))));
        result.push_back(data_equation(atermpp::make_vector(vp), dub(sort_bool::true_(), cneg(vp)), negate(dub(sort_bool::true_(), pred(vp)))));
        result.push_back(data_equation(atermpp::make_vector(vm, vn), plus(cint(vm), cint(vn)), cint(plus(vm, vn))));
        result.push_back(data_equation(atermpp::make_vector(vn, vp), plus(cint(vn), cneg(vp)), minus(vn, sort_nat::cnat(vp))));
        result.push_back(data_equation(atermpp::make_vector(vn, vp), plus(cneg(vp), cint(vn)), minus(vn, sort_nat::cnat(vp))));
        result.push_back(data_equation(atermpp::make_vector(vp, vq), plus(cneg(vp), cneg(vq)), cneg(sort_pos::add_with_carry(sort_bool::false_(), vp, vq))));
<<<<<<< HEAD
        result.push_back(data_equation(atermpp::make_vector(vp, vq), less_equal(vq, vp), minus(vp, vq), cint(sort_nat::gtesubtb(sort_bool::false_(), vp, vq))));
        result.push_back(data_equation(atermpp::make_vector(vp, vq), less(vp, vq), minus(vp, vq), negate(sort_nat::gtesubtb(sort_bool::false_(), vq, vp))));
        result.push_back(data_equation(atermpp::make_vector(vm, vn), less_equal(vn, vm), minus(vm, vn), cint(sort_nat::gtesubt(vm, vn))));
        result.push_back(data_equation(atermpp::make_vector(vm, vn), less(vm, vn), minus(vm, vn), negate(sort_nat::gtesubt(vn, vm))));
=======
        result.push_back(data_equation(atermpp::make_vector(vp, vq), less_equal(vq, vp), minus(vp, vq), cint(sort_nat::gte_subtract_with_borrow(sort_bool::false_(), vp, vq))));
        result.push_back(data_equation(atermpp::make_vector(vp, vq), less(vp, vq), minus(vp, vq), negate(sort_nat::gte_subtract_with_borrow(sort_bool::false_(), vq, vp))));
        result.push_back(data_equation(atermpp::make_vector(vm, vn), less_equal(vn, vm), minus(vm, vn), cint(sort_nat::monus(vm, vn))));
        result.push_back(data_equation(atermpp::make_vector(vm, vn), less(vm, vn), minus(vm, vn), negate(sort_nat::monus(vn, vm))));
>>>>>>> a907a07f
        result.push_back(data_equation(atermpp::make_vector(vx, vy), minus(vx, vy), plus(vx, negate(vy))));
        result.push_back(data_equation(atermpp::make_vector(vm, vn), times(cint(vm), cint(vn)), cint(times(vm, vn))));
        result.push_back(data_equation(atermpp::make_vector(vn, vp), times(cint(vn), cneg(vp)), negate(times(sort_nat::cnat(vp), vn))));
        result.push_back(data_equation(atermpp::make_vector(vn, vp), times(cneg(vp), cint(vn)), negate(times(sort_nat::cnat(vp), vn))));
        result.push_back(data_equation(atermpp::make_vector(vp, vq), times(cneg(vp), cneg(vq)), cint(sort_nat::cnat(times(vp, vq)))));
        result.push_back(data_equation(atermpp::make_vector(vn, vp), div(cint(vn), vp), cint(div(vn, vp))));
        result.push_back(data_equation(atermpp::make_vector(vp, vq), div(cneg(vp), vq), cneg(succ(div(pred(vp), vq)))));
        result.push_back(data_equation(atermpp::make_vector(vn, vp), mod(cint(vn), vp), mod(vn, vp)));
        result.push_back(data_equation(atermpp::make_vector(vp, vq), mod(cneg(vp), vq), int2nat(minus(vq, succ(mod(pred(vp), vq))))));
        result.push_back(data_equation(atermpp::make_vector(vm, vn), exp(cint(vm), vn), cint(exp(vm, vn))));
        result.push_back(data_equation(atermpp::make_vector(vn, vp), sort_nat::even(vn), exp(cneg(vp), vn), cint(sort_nat::cnat(exp(vp, vn)))));
        result.push_back(data_equation(atermpp::make_vector(vn, vp), sort_bool::not_(sort_nat::even(vn)), exp(cneg(vp), vn), cneg(exp(vp, vn))));
        return result;
      }

    } // namespace sort_int_

  } // namespace data

} // namespace mcrl2

#endif // MCRL2_DATA_INT_H<|MERGE_RESOLUTION|>--- conflicted
+++ resolved
@@ -39,11 +39,7 @@
       inline
       core::identifier_string const& int_name()
       {
-<<<<<<< HEAD
-        static core::identifier_string int_name = data::detail::initialise_static_expression(int_name, core::identifier_string("Int"));
-=======
         static core::identifier_string int_name = core::detail::initialise_static_expression(int_name, core::identifier_string("Int"));
->>>>>>> a907a07f
         return int_name;
       }
 
@@ -52,11 +48,7 @@
       inline
       basic_sort const& int_()
       {
-<<<<<<< HEAD
-        static basic_sort int_ = data::detail::initialise_static_expression(int_, basic_sort(int_name()));
-=======
         static basic_sort int_ = core::detail::initialise_static_expression(int_, basic_sort(int_name()));
->>>>>>> a907a07f
         return int_;
       }
 
@@ -78,11 +70,7 @@
       inline
       core::identifier_string const& cint_name()
       {
-<<<<<<< HEAD
-        static core::identifier_string cint_name = data::detail::initialise_static_expression(cint_name, core::identifier_string("@cInt"));
-=======
         static core::identifier_string cint_name = core::detail::initialise_static_expression(cint_name, core::identifier_string("@cInt"));
->>>>>>> a907a07f
         return cint_name;
       }
 
@@ -91,11 +79,7 @@
       inline
       function_symbol const& cint()
       {
-<<<<<<< HEAD
-        static function_symbol cint = data::detail::initialise_static_expression(cint, function_symbol(cint_name(), make_function_sort(sort_nat::nat(), int_())));
-=======
         static function_symbol cint = core::detail::initialise_static_expression(cint, function_symbol(cint_name(), make_function_sort(sort_nat::nat(), int_())));
->>>>>>> a907a07f
         return cint;
       }
 
@@ -141,11 +125,7 @@
       inline
       core::identifier_string const& cneg_name()
       {
-<<<<<<< HEAD
-        static core::identifier_string cneg_name = data::detail::initialise_static_expression(cneg_name, core::identifier_string("@cNeg"));
-=======
         static core::identifier_string cneg_name = core::detail::initialise_static_expression(cneg_name, core::identifier_string("@cNeg"));
->>>>>>> a907a07f
         return cneg_name;
       }
 
@@ -154,11 +134,7 @@
       inline
       function_symbol const& cneg()
       {
-<<<<<<< HEAD
-        static function_symbol cneg = data::detail::initialise_static_expression(cneg, function_symbol(cneg_name(), make_function_sort(sort_pos::pos(), int_())));
-=======
         static function_symbol cneg = core::detail::initialise_static_expression(cneg, function_symbol(cneg_name(), make_function_sort(sort_pos::pos(), int_())));
->>>>>>> a907a07f
         return cneg;
       }
 
@@ -215,11 +191,7 @@
       inline
       core::identifier_string const& nat2int_name()
       {
-<<<<<<< HEAD
-        static core::identifier_string nat2int_name = data::detail::initialise_static_expression(nat2int_name, core::identifier_string("Nat2Int"));
-=======
         static core::identifier_string nat2int_name = core::detail::initialise_static_expression(nat2int_name, core::identifier_string("Nat2Int"));
->>>>>>> a907a07f
         return nat2int_name;
       }
 
@@ -228,11 +200,7 @@
       inline
       function_symbol const& nat2int()
       {
-<<<<<<< HEAD
-        static function_symbol nat2int = data::detail::initialise_static_expression(nat2int, function_symbol(nat2int_name(), make_function_sort(sort_nat::nat(), int_())));
-=======
         static function_symbol nat2int = core::detail::initialise_static_expression(nat2int, function_symbol(nat2int_name(), make_function_sort(sort_nat::nat(), int_())));
->>>>>>> a907a07f
         return nat2int;
       }
 
@@ -278,11 +246,7 @@
       inline
       core::identifier_string const& int2nat_name()
       {
-<<<<<<< HEAD
-        static core::identifier_string int2nat_name = data::detail::initialise_static_expression(int2nat_name, core::identifier_string("Int2Nat"));
-=======
         static core::identifier_string int2nat_name = core::detail::initialise_static_expression(int2nat_name, core::identifier_string("Int2Nat"));
->>>>>>> a907a07f
         return int2nat_name;
       }
 
@@ -291,11 +255,7 @@
       inline
       function_symbol const& int2nat()
       {
-<<<<<<< HEAD
-        static function_symbol int2nat = data::detail::initialise_static_expression(int2nat, function_symbol(int2nat_name(), make_function_sort(int_(), sort_nat::nat())));
-=======
         static function_symbol int2nat = core::detail::initialise_static_expression(int2nat, function_symbol(int2nat_name(), make_function_sort(int_(), sort_nat::nat())));
->>>>>>> a907a07f
         return int2nat;
       }
 
@@ -341,11 +301,7 @@
       inline
       core::identifier_string const& pos2int_name()
       {
-<<<<<<< HEAD
-        static core::identifier_string pos2int_name = data::detail::initialise_static_expression(pos2int_name, core::identifier_string("Pos2Int"));
-=======
         static core::identifier_string pos2int_name = core::detail::initialise_static_expression(pos2int_name, core::identifier_string("Pos2Int"));
->>>>>>> a907a07f
         return pos2int_name;
       }
 
@@ -354,11 +310,7 @@
       inline
       function_symbol const& pos2int()
       {
-<<<<<<< HEAD
-        static function_symbol pos2int = data::detail::initialise_static_expression(pos2int, function_symbol(pos2int_name(), make_function_sort(sort_pos::pos(), int_())));
-=======
         static function_symbol pos2int = core::detail::initialise_static_expression(pos2int, function_symbol(pos2int_name(), make_function_sort(sort_pos::pos(), int_())));
->>>>>>> a907a07f
         return pos2int;
       }
 
@@ -404,11 +356,7 @@
       inline
       core::identifier_string const& int2pos_name()
       {
-<<<<<<< HEAD
-        static core::identifier_string int2pos_name = data::detail::initialise_static_expression(int2pos_name, core::identifier_string("Int2Pos"));
-=======
         static core::identifier_string int2pos_name = core::detail::initialise_static_expression(int2pos_name, core::identifier_string("Int2Pos"));
->>>>>>> a907a07f
         return int2pos_name;
       }
 
@@ -417,11 +365,7 @@
       inline
       function_symbol const& int2pos()
       {
-<<<<<<< HEAD
-        static function_symbol int2pos = data::detail::initialise_static_expression(int2pos, function_symbol(int2pos_name(), make_function_sort(int_(), sort_pos::pos())));
-=======
         static function_symbol int2pos = core::detail::initialise_static_expression(int2pos, function_symbol(int2pos_name(), make_function_sort(int_(), sort_pos::pos())));
->>>>>>> a907a07f
         return int2pos;
       }
 
@@ -467,11 +411,7 @@
       inline
       core::identifier_string const& maximum_name()
       {
-<<<<<<< HEAD
-        static core::identifier_string maximum_name = data::detail::initialise_static_expression(maximum_name, core::identifier_string("max"));
-=======
         static core::identifier_string maximum_name = core::detail::initialise_static_expression(maximum_name, core::identifier_string("max"));
->>>>>>> a907a07f
         return maximum_name;
       }
 
@@ -571,11 +511,7 @@
       inline
       core::identifier_string const& minimum_name()
       {
-<<<<<<< HEAD
-        static core::identifier_string minimum_name = data::detail::initialise_static_expression(minimum_name, core::identifier_string("min"));
-=======
         static core::identifier_string minimum_name = core::detail::initialise_static_expression(minimum_name, core::identifier_string("min"));
->>>>>>> a907a07f
         return minimum_name;
       }
 
@@ -651,40 +587,6 @@
       inline
       core::identifier_string const& abs_name()
       {
-<<<<<<< HEAD
-        static core::identifier_string abs_name = data::detail::initialise_static_expression(abs_name, core::identifier_string("abs"));
-        return abs_name;
-      }
-
-      ///\brief Constructor for function symbol abs
-      /// \param s0 A sort expression
-      ///\return Function symbol abs
-      inline
-      function_symbol abs(const sort_expression& s0)
-      {
-        sort_expression target_sort;
-        if (s0 == int_())
-        {
-          target_sort = sort_nat::nat();
-        }
-        else if (s0 == sort_nat::nat())
-        {
-          target_sort = sort_nat::nat();
-        }
-        else if (s0 == sort_pos::pos())
-        {
-          target_sort = sort_pos::pos();
-        }
-        else
-        {
-          throw mcrl2::runtime_error("cannot compute target sort for abs with domain sorts " + s0.to_string());
-        }
-
-        function_symbol abs(abs_name(), make_function_sort(s0, target_sort));
-        return abs;
-      }
-
-=======
         static core::identifier_string abs_name = core::detail::initialise_static_expression(abs_name, core::identifier_string("abs"));
         return abs_name;
       }
@@ -699,7 +601,6 @@
       }
 
 
->>>>>>> a907a07f
       /// \brief Recogniser for function abs
       /// \param e A data expression
       /// \return true iff e is the function symbol matching abs
@@ -708,12 +609,7 @@
       {
         if (is_function_symbol(e))
         {
-<<<<<<< HEAD
-          function_symbol f(e);
-          return f.name() == abs_name() && function_sort(f.sort()).domain().size() == 1 && (f == abs(int_()) || f == abs(sort_nat::nat()) || f == abs(sort_pos::pos()));
-=======
           return function_symbol(e) == abs();
->>>>>>> a907a07f
         }
         return false;
       }
@@ -724,11 +620,7 @@
       inline
       application abs(const data_expression& arg0)
       {
-<<<<<<< HEAD
-        return abs(arg0.sort())(arg0);
-=======
         return abs()(arg0);
->>>>>>> a907a07f
       }
 
       /// \brief Recogniser for application of abs
@@ -750,11 +642,7 @@
       inline
       core::identifier_string const& negate_name()
       {
-<<<<<<< HEAD
-        static core::identifier_string negate_name = data::detail::initialise_static_expression(negate_name, core::identifier_string("-"));
-=======
         static core::identifier_string negate_name = core::detail::initialise_static_expression(negate_name, core::identifier_string("-"));
->>>>>>> a907a07f
         return negate_name;
       }
 
@@ -812,11 +700,7 @@
       inline
       core::identifier_string const& succ_name()
       {
-<<<<<<< HEAD
-        static core::identifier_string succ_name = data::detail::initialise_static_expression(succ_name, core::identifier_string("succ"));
-=======
         static core::identifier_string succ_name = core::detail::initialise_static_expression(succ_name, core::identifier_string("succ"));
->>>>>>> a907a07f
         return succ_name;
       }
 
@@ -890,11 +774,7 @@
       inline
       core::identifier_string const& pred_name()
       {
-<<<<<<< HEAD
-        static core::identifier_string pred_name = data::detail::initialise_static_expression(pred_name, core::identifier_string("pred"));
-=======
         static core::identifier_string pred_name = core::detail::initialise_static_expression(pred_name, core::identifier_string("pred"));
->>>>>>> a907a07f
         return pred_name;
       }
 
@@ -968,11 +848,7 @@
       inline
       core::identifier_string const& dub_name()
       {
-<<<<<<< HEAD
-        static core::identifier_string dub_name = data::detail::initialise_static_expression(dub_name, core::identifier_string("@dub"));
-=======
         static core::identifier_string dub_name = core::detail::initialise_static_expression(dub_name, core::identifier_string("@dub"));
->>>>>>> a907a07f
         return dub_name;
       }
 
@@ -1044,11 +920,7 @@
       inline
       core::identifier_string const& plus_name()
       {
-<<<<<<< HEAD
-        static core::identifier_string plus_name = data::detail::initialise_static_expression(plus_name, core::identifier_string("+"));
-=======
         static core::identifier_string plus_name = core::detail::initialise_static_expression(plus_name, core::identifier_string("+"));
->>>>>>> a907a07f
         return plus_name;
       }
 
@@ -1132,11 +1004,7 @@
       inline
       core::identifier_string const& minus_name()
       {
-<<<<<<< HEAD
-        static core::identifier_string minus_name = data::detail::initialise_static_expression(minus_name, core::identifier_string("-"));
-=======
         static core::identifier_string minus_name = core::detail::initialise_static_expression(minus_name, core::identifier_string("-"));
->>>>>>> a907a07f
         return minus_name;
       }
 
@@ -1196,11 +1064,7 @@
       inline
       core::identifier_string const& times_name()
       {
-<<<<<<< HEAD
-        static core::identifier_string times_name = data::detail::initialise_static_expression(times_name, core::identifier_string("*"));
-=======
         static core::identifier_string times_name = core::detail::initialise_static_expression(times_name, core::identifier_string("*"));
->>>>>>> a907a07f
         return times_name;
       }
 
@@ -1276,11 +1140,7 @@
       inline
       core::identifier_string const& div_name()
       {
-<<<<<<< HEAD
-        static core::identifier_string div_name = data::detail::initialise_static_expression(div_name, core::identifier_string("div"));
-=======
         static core::identifier_string div_name = core::detail::initialise_static_expression(div_name, core::identifier_string("div"));
->>>>>>> a907a07f
         return div_name;
       }
 
@@ -1296,13 +1156,6 @@
         {
           target_sort = int_();
         }
-<<<<<<< HEAD
-        else if (s0 == sort_pos::pos() && s1 == sort_pos::pos())
-        {
-          target_sort = sort_nat::nat();
-        }
-=======
->>>>>>> a907a07f
         else if (s0 == sort_nat::nat() && s1 == sort_pos::pos())
         {
           target_sort = sort_nat::nat();
@@ -1325,11 +1178,7 @@
         if (is_function_symbol(e))
         {
           function_symbol f(e);
-<<<<<<< HEAD
-          return f.name() == div_name() && function_sort(f.sort()).domain().size() == 2 && (f == div(int_(), sort_pos::pos()) || f == div(sort_pos::pos(), sort_pos::pos()) || f == div(sort_nat::nat(), sort_pos::pos()));
-=======
           return f.name() == div_name() && function_sort(f.sort()).domain().size() == 2 && (f == div(int_(), sort_pos::pos()) || f == div(sort_nat::nat(), sort_pos::pos()));
->>>>>>> a907a07f
         }
         return false;
       }
@@ -1363,11 +1212,7 @@
       inline
       core::identifier_string const& mod_name()
       {
-<<<<<<< HEAD
-        static core::identifier_string mod_name = data::detail::initialise_static_expression(mod_name, core::identifier_string("mod"));
-=======
         static core::identifier_string mod_name = core::detail::initialise_static_expression(mod_name, core::identifier_string("mod"));
->>>>>>> a907a07f
         return mod_name;
       }
 
@@ -1393,11 +1238,7 @@
         if (is_function_symbol(e))
         {
           function_symbol f(e);
-<<<<<<< HEAD
-          return f.name() == mod_name() && function_sort(f.sort()).domain().size() == 2 && (f == mod(int_(), sort_pos::pos()) || f == mod(sort_pos::pos(), sort_pos::pos()) || f == mod(sort_nat::nat(), sort_pos::pos()));
-=======
           return f.name() == mod_name() && function_sort(f.sort()).domain().size() == 2 && (f == mod(int_(), sort_pos::pos()) || f == mod(sort_nat::nat(), sort_pos::pos()));
->>>>>>> a907a07f
         }
         return false;
       }
@@ -1431,11 +1272,7 @@
       inline
       core::identifier_string const& exp_name()
       {
-<<<<<<< HEAD
-        static core::identifier_string exp_name = data::detail::initialise_static_expression(exp_name, core::identifier_string("exp"));
-=======
         static core::identifier_string exp_name = core::detail::initialise_static_expression(exp_name, core::identifier_string("exp"));
->>>>>>> a907a07f
         return exp_name;
       }
 
@@ -1522,11 +1359,7 @@
         result.push_back(maximum(int_(), sort_nat::nat()));
         result.push_back(maximum(int_(), int_()));
         result.push_back(minimum(int_(), int_()));
-<<<<<<< HEAD
-        result.push_back(abs(int_()));
-=======
         result.push_back(abs());
->>>>>>> a907a07f
         result.push_back(negate(sort_pos::pos()));
         result.push_back(negate(sort_nat::nat()));
         result.push_back(negate(int_()));
@@ -1545,7 +1378,18 @@
         return result;
       }
       ///\brief Function for projecting out argument
-<<<<<<< HEAD
+      ///        left from an application
+      /// \param e A data expression
+      /// \pre left is defined for e
+      /// \return The argument of e that corresponds to left
+      inline
+      data_expression left(const data_expression& e)
+      {
+        assert(is_maximum_application(e) || is_minimum_application(e) || is_dub_application(e) || is_plus_application(e) || is_minus_application(e) || is_times_application(e) || is_div_application(e) || is_mod_application(e) || is_exp_application(e));
+        return *boost::next(static_cast< application >(e).arguments().begin(), 0);
+      }
+
+      ///\brief Function for projecting out argument
       ///        right from an application
       /// \param e A data expression
       /// \pre right is defined for e
@@ -1553,71 +1397,11 @@
       inline
       data_expression right(const data_expression& e)
       {
-        assert(is_maximum_application(e) || is_minimum_application(e) || is_plus_application(e) || is_minus_application(e) || is_times_application(e));
+        assert(is_maximum_application(e) || is_minimum_application(e) || is_dub_application(e) || is_plus_application(e) || is_minus_application(e) || is_times_application(e) || is_div_application(e) || is_mod_application(e) || is_exp_application(e));
         return *boost::next(static_cast< application >(e).arguments().begin(), 1);
       }
 
       ///\brief Function for projecting out argument
-      ///        arg1 from an application
-      /// \param e A data expression
-      /// \pre arg1 is defined for e
-      /// \return The argument of e that corresponds to arg1
-      inline
-      data_expression arg1(const data_expression& e)
-      {
-        assert(is_div_application(e) || is_mod_application(e) || is_exp_application(e));
-=======
-      ///        left from an application
-      /// \param e A data expression
-      /// \pre left is defined for e
-      /// \return The argument of e that corresponds to left
-      inline
-      data_expression left(const data_expression& e)
-      {
-        assert(is_maximum_application(e) || is_minimum_application(e) || is_dub_application(e) || is_plus_application(e) || is_minus_application(e) || is_times_application(e) || is_div_application(e) || is_mod_application(e) || is_exp_application(e));
->>>>>>> a907a07f
-        return *boost::next(static_cast< application >(e).arguments().begin(), 0);
-      }
-
-      ///\brief Function for projecting out argument
-<<<<<<< HEAD
-      ///        arg2 from an application
-      /// \param e A data expression
-      /// \pre arg2 is defined for e
-      /// \return The argument of e that corresponds to arg2
-      inline
-      data_expression arg2(const data_expression& e)
-      {
-        assert(is_div_application(e) || is_mod_application(e) || is_exp_application(e));
-=======
-      ///        right from an application
-      /// \param e A data expression
-      /// \pre right is defined for e
-      /// \return The argument of e that corresponds to right
-      inline
-      data_expression right(const data_expression& e)
-      {
-        assert(is_maximum_application(e) || is_minimum_application(e) || is_dub_application(e) || is_plus_application(e) || is_minus_application(e) || is_times_application(e) || is_div_application(e) || is_mod_application(e) || is_exp_application(e));
->>>>>>> a907a07f
-        return *boost::next(static_cast< application >(e).arguments().begin(), 1);
-      }
-
-      ///\brief Function for projecting out argument
-<<<<<<< HEAD
-      ///        number from an application
-      /// \param e A data expression
-      /// \pre number is defined for e
-      /// \return The argument of e that corresponds to number
-      inline
-      data_expression number(const data_expression& e)
-      {
-        assert(is_abs_application(e) || is_succ_application(e) || is_pred_application(e));
-        return *boost::next(static_cast< application >(e).arguments().begin(), 0);
-      }
-
-      ///\brief Function for projecting out argument
-=======
->>>>>>> a907a07f
       ///        arg from an application
       /// \param e A data expression
       /// \pre arg is defined for e
@@ -1625,43 +1409,7 @@
       inline
       data_expression arg(const data_expression& e)
       {
-<<<<<<< HEAD
-        assert(is_cint_application(e) || is_cneg_application(e) || is_nat2int_application(e) || is_int2nat_application(e) || is_pos2int_application(e) || is_int2pos_application(e) || is_negate_application(e) || is_dub_application(e));
-        if (is_cint_application(e) || is_cneg_application(e) || is_nat2int_application(e) || is_int2nat_application(e) || is_pos2int_application(e) || is_int2pos_application(e) || is_negate_application(e))
-        {
-          return *boost::next(static_cast< application >(e).arguments().begin(), 0);
-        }
-        if (is_dub_application(e))
-        {
-          return *boost::next(static_cast< application >(e).arguments().begin(), 1);
-        }
-        throw mcrl2::runtime_error("Unexpected expression occurred");
-      }
-
-      ///\brief Function for projecting out argument
-      ///        bit from an application
-      /// \param e A data expression
-      /// \pre bit is defined for e
-      /// \return The argument of e that corresponds to bit
-      inline
-      data_expression bit(const data_expression& e)
-      {
-        assert(is_dub_application(e));
-        return *boost::next(static_cast< application >(e).arguments().begin(), 0);
-      }
-
-      ///\brief Function for projecting out argument
-      ///        left from an application
-      /// \param e A data expression
-      /// \pre left is defined for e
-      /// \return The argument of e that corresponds to left
-      inline
-      data_expression left(const data_expression& e)
-      {
-        assert(is_maximum_application(e) || is_minimum_application(e) || is_plus_application(e) || is_minus_application(e) || is_times_application(e));
-=======
         assert(is_cint_application(e) || is_cneg_application(e) || is_nat2int_application(e) || is_int2nat_application(e) || is_pos2int_application(e) || is_int2pos_application(e) || is_abs_application(e) || is_negate_application(e) || is_succ_application(e) || is_pred_application(e));
->>>>>>> a907a07f
         return *boost::next(static_cast< application >(e).arguments().begin(), 0);
       }
 
@@ -1725,17 +1473,10 @@
         result.push_back(data_equation(atermpp::make_vector(vn, vp), plus(cint(vn), cneg(vp)), minus(vn, sort_nat::cnat(vp))));
         result.push_back(data_equation(atermpp::make_vector(vn, vp), plus(cneg(vp), cint(vn)), minus(vn, sort_nat::cnat(vp))));
         result.push_back(data_equation(atermpp::make_vector(vp, vq), plus(cneg(vp), cneg(vq)), cneg(sort_pos::add_with_carry(sort_bool::false_(), vp, vq))));
-<<<<<<< HEAD
-        result.push_back(data_equation(atermpp::make_vector(vp, vq), less_equal(vq, vp), minus(vp, vq), cint(sort_nat::gtesubtb(sort_bool::false_(), vp, vq))));
-        result.push_back(data_equation(atermpp::make_vector(vp, vq), less(vp, vq), minus(vp, vq), negate(sort_nat::gtesubtb(sort_bool::false_(), vq, vp))));
-        result.push_back(data_equation(atermpp::make_vector(vm, vn), less_equal(vn, vm), minus(vm, vn), cint(sort_nat::gtesubt(vm, vn))));
-        result.push_back(data_equation(atermpp::make_vector(vm, vn), less(vm, vn), minus(vm, vn), negate(sort_nat::gtesubt(vn, vm))));
-=======
         result.push_back(data_equation(atermpp::make_vector(vp, vq), less_equal(vq, vp), minus(vp, vq), cint(sort_nat::gte_subtract_with_borrow(sort_bool::false_(), vp, vq))));
         result.push_back(data_equation(atermpp::make_vector(vp, vq), less(vp, vq), minus(vp, vq), negate(sort_nat::gte_subtract_with_borrow(sort_bool::false_(), vq, vp))));
         result.push_back(data_equation(atermpp::make_vector(vm, vn), less_equal(vn, vm), minus(vm, vn), cint(sort_nat::monus(vm, vn))));
         result.push_back(data_equation(atermpp::make_vector(vm, vn), less(vm, vn), minus(vm, vn), negate(sort_nat::monus(vn, vm))));
->>>>>>> a907a07f
         result.push_back(data_equation(atermpp::make_vector(vx, vy), minus(vx, vy), plus(vx, negate(vy))));
         result.push_back(data_equation(atermpp::make_vector(vm, vn), times(cint(vm), cint(vn)), cint(times(vm, vn))));
         result.push_back(data_equation(atermpp::make_vector(vn, vp), times(cint(vn), cneg(vp)), negate(times(sort_nat::cnat(vp), vn))));
