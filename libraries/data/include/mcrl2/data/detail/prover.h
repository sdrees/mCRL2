--- conflicted
+++ resolved
@@ -68,11 +68,7 @@
 
   protected:
     /// \brief An expression of sort Bool in the internal format of mCRL2.
-<<<<<<< HEAD
-    ATermAppl f_formula;
-=======
     data_expression f_formula;
->>>>>>> a907a07f
 
     /// \brief A class that can be used to manipulate expressions in the internal format of the rewriter.
     InternalFormatManipulator f_manipulator;
@@ -101,13 +97,9 @@
            const used_data_equation_selector& equations_selector,
            mcrl2::data::rewriter::strategy a_rewrite_strategy = mcrl2::data::rewriter::jitty,
            int a_time_limit = 0): 
-<<<<<<< HEAD
-                       mcrl2::data::rewriter(a_data_spec, a_rewrite_strategy)
-=======
                        mcrl2::data::rewriter(a_data_spec, equations_selector, a_rewrite_strategy),
                        f_manipulator(m_rewriter, f_info),
                        f_info(m_rewriter)
->>>>>>> a907a07f
     {
       f_time_limit = a_time_limit;
       f_processed = false;
@@ -115,14 +107,6 @@
       switch (a_rewrite_strategy)
       {
         case(mcrl2::data::rewriter::jitty):
-<<<<<<< HEAD
-        {
-          f_info = new AI_Jitty(m_rewriter);
-          f_manipulator = new AM_Jitty(m_rewriter, f_info);
-          break;
-        }
-=======
->>>>>>> a907a07f
 #ifdef MCRL2_JITTYC_AVAILABLE
         case(mcrl2::data::rewriter::jitty_compiling):
 #endif
@@ -148,14 +132,6 @@
     /// \brief Destroys Prover::f_manipulator, Prover::f_info and Prover::f_rewriter.
     virtual ~Prover()
     {
-<<<<<<< HEAD
-      delete f_manipulator;
-      f_manipulator = 0;
-      delete f_info;
-      f_info = 0;
-      mCRL2log(debug) << "Rewriter, ATerm_Info and ATerm_Manipulator have been freed." << std::endl;
-=======
->>>>>>> a907a07f
     }
 
     /// \brief Sets Prover::f_formula to a_formula.
@@ -164,11 +140,7 @@
     {
       f_formula = a_formula;
       f_processed = false;
-<<<<<<< HEAD
-      mCRL2log(debug) << "The formula has been set." << std::endl;
-=======
       mCRL2log(log::debug) << "The formula has been set." << std::endl;
->>>>>>> a907a07f
     }
 
     /// \brief Sets Prover::f_time_limit to the value a_time_limit.
