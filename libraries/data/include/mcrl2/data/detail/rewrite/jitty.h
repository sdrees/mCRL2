--- conflicted
+++ resolved
@@ -25,16 +25,11 @@
 class RewriterJitty: public Rewriter
 {
   public:
-<<<<<<< HEAD
-    RewriterJitty(const data_specification& DataSpec, const bool add_rewrite_rules);
-    ~RewriterJitty();
-=======
     typedef Rewriter::substitution_type substitution_type;
     typedef Rewriter::internal_substitution_type internal_substitution_type;
 
     RewriterJitty(const data_specification& DataSpec, const used_data_equation_selector &);
     virtual ~RewriterJitty();
->>>>>>> a907a07f
 
     RewriteStrategy getStrategy();
 
@@ -57,11 +52,6 @@
     atermpp::aterm_appl rewrite_aux(const atermpp::aterm_appl term, internal_substitution_type &sigma);
     void build_strategies();
 
-<<<<<<< HEAD
-    atermpp::map< ATermInt, ATermList > jitty_eqns;
-    ATermList* jitty_strat;
-    ATermAppl rewrite_aux(ATermAppl Term);
-=======
     atermpp::aterm_appl rewrite_aux_function_symbol(
                       const atermpp::aterm_int op,
                       const atermpp::aterm_appl term,
@@ -71,7 +61,6 @@
        to access element i */
     void make_jitty_strat_sufficiently_larger(const size_t i);
 
->>>>>>> a907a07f
 };
 }
 }
