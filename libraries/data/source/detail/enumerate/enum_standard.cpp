--- conflicted
+++ resolved
@@ -7,19 +7,12 @@
 // http://www.boost.org/LICENSE_1_0.txt)
 
 #include <cstdlib>
-<<<<<<< HEAD
-=======
 #include <sstream>
->>>>>>> a907a07f
 #include "mcrl2/aterm/aterm2.h"
 #include "mcrl2/aterm/aterm_ext.h"
 #include "mcrl2/utilities/detail/memory_utility.h"
 #include "mcrl2/core/detail/struct_core.h"
 #include "mcrl2/utilities/logger.h"
-<<<<<<< HEAD
-#include "mcrl2/data/print.h"
-=======
->>>>>>> a907a07f
 #include "mcrl2/atermpp/algorithm.h"
 #include "mcrl2/data/alias.h"
 #include "mcrl2/data/bool.h"
@@ -45,101 +38,6 @@
   public:
     test_equal(const atermpp::aterm_appl &t) : m_term(t)
     {}
-<<<<<<< HEAD
-
-    bool operator ()(const atermpp::aterm_appl &other) const
-    { 
-      return m_term==other;
-    }
-}; 
-
-atermpp::aterm_appl EnumeratorSolutionsStandard::add_negations(
-                                const atermpp::aterm_appl condition,
-                                const atermpp::term_list< atermpp::aterm_appl > negation_term_list,
-                                const bool negated) const
-{ /* If negation_term_list is [t1,...,tn], generate an expression of the form
-     condition /\ !t1 /\ !t2 /\ ... /\ !tn in internal format. */
-  if (negation_term_list.empty())
-  { 
-    if (negated)
-    { 
-      return (ATerm)Apply1((ATerm)(ATermInt)m_enclosing_enumerator->opidNot,
-                           (ATerm)(ATermAppl)condition);
-    }
-    return condition;
-  }
-
-  return Apply2((ATerm)(ATermInt)m_enclosing_enumerator->opidAnd,
-                (ATerm)(ATermAppl)add_negations(condition,pop_front(negation_term_list),negated),
-                (negated?
-                    (ATerm)(ATermAppl)negation_term_list.front():
-                    (ATerm)Apply1((ATerm)(ATermInt)m_enclosing_enumerator->opidNot,
-                                  (ATerm)(ATermAppl)negation_term_list.front())));
-}
-
-atermpp::term_list< atermpp::aterm_appl > EnumeratorSolutionsStandard::negate(const atermpp::term_list< atermpp::aterm_appl > l) const
-{
-  if (l.empty())
-  {
-    return l;
-  }
-  return push_front(negate(pop_front(l)),
-                    static_cast<atermpp::aterm_appl>(Apply1(
-                                             (ATerm)(ATermInt)m_enclosing_enumerator->opidNot,
-                                             (ATerm)(ATermAppl)l.front())));
-}
-
-void EnumeratorSolutionsStandard::push_on_fs_stack_and_split_or(
-                                atermpp::deque < fs_expr> &fs_stack,
-                                const variable_list var_list,
-                                const variable_list substituted_vars,
-                                const atermpp::term_list< atermpp::aterm_appl > substitution_terms,
-                                const atermpp::aterm_appl condition,
-                                const atermpp::term_list< atermpp::aterm_appl > negated_term_list,
-                                const bool negated) const
-{
-   /* If the negated_term_list equals t1,...,tn, store condition /\ !t1 /\ !t2 /\ ... /\ !tn
-      on the fs_stack.  If the condition to be stored on the fs_stack has the shape phi \/ psi, then
-      store phi and psi /\ !phi separately. This allows the equality eliminator to remove
-      more equalities and therefore be more effective. */
-   const atermpp::aterm_appl condition1 = m_enclosing_enumerator->rewr_obj->rewriteInternal((ATerm)(ATermAppl)condition);
-   if (condition1(0) == m_enclosing_enumerator->opidNot)
-   {
-     push_on_fs_stack_and_split_or(fs_stack,var_list,substituted_vars,substitution_terms,condition1(1),negate(negated_term_list),!negated);
-   }
-   else if ((negated && condition1(0) == m_enclosing_enumerator->opidAnd) ||
-            (!negated && condition1(0) == m_enclosing_enumerator->opidOr))
-   { 
-     assert(condition1.size()==3);
-     push_on_fs_stack_and_split_or(fs_stack,var_list,substituted_vars,substitution_terms,condition1(1),negated_term_list,negated);
-     push_on_fs_stack_and_split_or(fs_stack,var_list,substituted_vars,substitution_terms,condition1(2),
-                            push_front(negated_term_list,static_cast<atermpp::aterm_appl>(condition1(1))),negated);
-   }
-   else
-   { 
-     const atermpp::aterm_appl new_expr = m_enclosing_enumerator->rewr_obj->rewriteInternal(
-                 (ATerm)(ATermAppl)add_negations(condition1,negated_term_list,negated));
-
-     if (new_expr!=m_enclosing_enumerator->rewr_false)
-     { 
-       fs_stack.push_back(fs_expr(var_list,
-                              substituted_vars,
-                              substitution_terms, 
-                              new_expr));
-     }
-   }
-}
-
-bool EnumeratorSolutionsStandard::FindInnerCEquality(
-                        const atermpp::aterm_appl t,
-                        const mcrl2::data::variable_list vars, 
-                        mcrl2::data::variable &v, 
-                        atermpp::aterm_appl &e)
-{
-  if (is_variable(t))
-  { 
-    assert(variable(t).sort()==sort_bool::bool_());
-=======
 
     bool operator ()(const atermpp::aterm_appl &other) const
     {
@@ -316,28 +214,9 @@
 
   if (is_abstraction(t) || is_where_clause(t))
   {
->>>>>>> a907a07f
     return false;
-  } 
-
-<<<<<<< HEAD
-  if (t(0) == m_enclosing_enumerator->opidAnd)
-  {
-    assert(t.size()==3);
-    return FindInnerCEquality(t(1),vars,v,e) || FindInnerCEquality(t(2),vars,v,e);
-  }
-  else if (m_enclosing_enumerator->eqs.find(t(0)) != m_enclosing_enumerator->eqs.end())  // Does term t have an equality as its function symbol?
-  {
-    const atermpp::aterm_appl a1 = t(1); 
-    const atermpp::aterm_appl a2 = t(2); 
-    if (a1!=a2)
-    {
-      if (is_variable(a1) && (find(vars.begin(),vars.end(),a1)!=vars.end()) && 
-                               (find_if(a2,test_equal(a1))==atermpp::aterm_appl()))        // true if a1 does not occur in a2.
-      {
-        v = a1;
-        e = a2; 
-=======
+  }
+
   if (t(0) == m_enclosing_enumerator->rewr_obj->internal_and)
   {
     assert(t.size()==3);
@@ -354,7 +233,6 @@
       {
         v = a1;
         e = a2;
->>>>>>> a907a07f
         return true;
       }
       if (is_variable(a2) && (find(vars.begin(),vars.end(),a2)!=vars.end()) &&
@@ -376,24 +254,6 @@
   variable_list substituted_vars = e.substituted_vars();
   atermpp::term_list< atermpp::aterm_appl > vals = e.vals();
   atermpp::aterm_appl expr = e.expr();
-<<<<<<< HEAD
-
-  variable var;
-  atermpp::aterm_appl val;
-  while (!vars.empty() && FindInnerCEquality(expr,vars,var,val))
-  {
-    vars = (variable_list)ATremoveElement((ATermList)vars, (ATerm)(ATermAppl)var);
-    
-    ATerm old_val=m_enclosing_enumerator->rewr_obj->getSubstitutionInternal((ATermAppl) var);
-    m_enclosing_enumerator->rewr_obj->setSubstitutionInternal((ATermAppl) var,(ATerm)(ATermAppl)val);
-    substituted_vars=push_front(substituted_vars,var);
-    vals = push_front(vals,val);
-    expr = (atermpp::aterm_appl)m_enclosing_enumerator->rewr_obj->rewriteInternal((ATerm)(ATermAppl)expr);
-    m_enclosing_enumerator->rewr_obj->setSubstitutionInternal((ATermAppl) var,old_val);
-    // m_enclosing_enumerator->rewr_obj->clearSubstitution((ATermAppl) var);
-  }
-
-=======
 
   variable var;
   atermpp::aterm_appl val;
@@ -422,29 +282,19 @@
   }
 
 #endif
->>>>>>> a907a07f
   e=fs_expr(vars,substituted_vars,vals,expr);
 }
 
 atermpp::aterm_appl EnumeratorSolutionsStandard::build_solution_single(
-<<<<<<< HEAD
-                 const atermpp::aterm_appl t,                  
-=======
                  const atermpp::aterm_appl t,
->>>>>>> a907a07f
                  variable_list substituted_vars,
                  atermpp::term_list < atermpp::aterm_appl> exprs) const
 {
   assert(substituted_vars.size()==exprs.size());
   while (!substituted_vars.empty() && t!=substituted_vars.front())
   {
-<<<<<<< HEAD
-    substituted_vars=pop_front(substituted_vars); 
-    exprs=pop_front(exprs); 
-=======
     substituted_vars=pop_front(substituted_vars);
     exprs=pop_front(exprs);
->>>>>>> a907a07f
   }
 
   if (substituted_vars.empty())
@@ -453,19 +303,11 @@
   }
   else
   {
-<<<<<<< HEAD
-    return build_solution_aux_innerc(exprs.front(),pop_front(substituted_vars),pop_front(exprs));
-  }
-}
-
-atermpp::aterm_appl EnumeratorSolutionsStandard::build_solution_aux_innerc(
-=======
     return build_solution_aux(exprs.front(),pop_front(substituted_vars),pop_front(exprs));
   }
 }
 
 atermpp::aterm_appl EnumeratorSolutionsStandard::build_solution_aux(
->>>>>>> a907a07f
                  const atermpp::aterm_appl t,
                  const variable_list substituted_vars,
                  const atermpp::term_list < atermpp::aterm_appl> exprs) const
@@ -476,13 +318,6 @@
   }
   else if (is_where_clause(t))
   {
-<<<<<<< HEAD
-    atermpp::aterm_appl head = t(0);
-    size_t arity = t.size();
-    size_t extra_arity = 0;
-
-    if (!ATisInt((ATerm)(ATermAppl)head))
-=======
     assert(0); // This is a non expected case as t is a normalform.
     return t; // compiler warning
   }
@@ -503,74 +338,41 @@
     size_t extra_arity = 0;
 
     if (head.type()!=AT_INT)
->>>>>>> a907a07f
     {
       head = build_solution_single(head,substituted_vars,exprs);
       if (!is_variable(head))
       {
-<<<<<<< HEAD
-        extra_arity = head.size()-1; 
-      }
-    }
-
-    MCRL2_SYSTEM_SPECIFIC_ALLOCA(args,ATermAppl,arity+extra_arity);
-    AFun fun = ATgetAFun((ATermAppl) t);
+        extra_arity = atermpp::aterm_appl(head).size()-1;
+      }
+    }
+
+    MCRL2_SYSTEM_SPECIFIC_ALLOCA(args,atermpp::aterm,arity+extra_arity);
     size_t k = 1;
 
-    if (!ATisInt((ATerm)(ATermAppl)head) && !is_variable((ATermAppl) head))
-    {
-      fun = ATmakeAFun("@appl_bs@",arity+extra_arity,false);
+    if (head.type()!=AT_INT && !is_variable(head))
+    {
       k = extra_arity+1;
       for (size_t i=1; i<k; i++)
       {
-        args[i] = (ATermAppl)(ATerm)head(i);
-      }
-      head = head(0);
-=======
-        extra_arity = atermpp::aterm_appl(head).size()-1;
-      }
-    }
-
-    MCRL2_SYSTEM_SPECIFIC_ALLOCA(args,atermpp::aterm,arity+extra_arity);
-    size_t k = 1;
-
-    if (head.type()!=AT_INT && !is_variable(head))
-    {
-      k = extra_arity+1;
-      for (size_t i=1; i<k; i++)
-      {
         args[i] = atermpp::aterm_appl(head)(i);
       }
       head = atermpp::aterm_appl(head)(0);
->>>>>>> a907a07f
     }
 
     args[0] = head;
     for (size_t i=1; i<arity; i++,k++)
     {
-<<<<<<< HEAD
-      args[k] = (ATermAppl)build_solution_aux_innerc(t(i),substituted_vars,exprs);
-    }
-
-    atermpp::aterm_appl r = ATmakeApplArray(fun,(ATerm *)args);
-=======
       args[k] = build_solution_aux(t(i),substituted_vars,exprs);
     }
 
     atermpp::aterm_appl r = ApplyArray(arity+extra_arity,args);
->>>>>>> a907a07f
     return r;
   }
 }
 
 atermpp::term_list < atermpp::aterm_appl> EnumeratorSolutionsStandard::build_solution2(
-<<<<<<< HEAD
-                 const variable_list vars, 
-                 const variable_list substituted_vars, 
-=======
                  const variable_list vars,
                  const variable_list substituted_vars,
->>>>>>> a907a07f
                  const atermpp::term_list < atermpp::aterm_appl> exprs) const
 {
   if (vars.empty())
@@ -580,33 +382,20 @@
   else
   {
     return push_front(build_solution2(pop_front(vars),substituted_vars,exprs),
-<<<<<<< HEAD
-           (atermpp::aterm_appl)m_enclosing_enumerator->rewr_obj->rewriteInternal((ATerm)(ATermAppl)build_solution_single(vars.front(),substituted_vars,exprs)));
-=======
                m_enclosing_enumerator->rewr_obj->rewrite_internal(build_solution_single(vars.front(),substituted_vars,exprs),enum_sigma));
->>>>>>> a907a07f
   }
 }
 
 atermpp::term_list < atermpp::aterm_appl> EnumeratorSolutionsStandard::build_solution(
-<<<<<<< HEAD
-                 const variable_list vars, 
-                 const variable_list substituted_vars, 
-=======
                  const variable_list vars,
                  const variable_list substituted_vars,
->>>>>>> a907a07f
                  const atermpp::term_list < atermpp::aterm_appl> exprs) const
 {
   return build_solution2(vars,reverse(substituted_vars),reverse(exprs));
 }
 
 bool EnumeratorSolutionsStandard::next(
-<<<<<<< HEAD
-              bool &solution_is_exact,
-=======
               atermpp::aterm_appl &evaluated_condition,
->>>>>>> a907a07f
               atermpp::term_list<atermpp::aterm_appl> &solution,
               bool &solution_possible)
 {
@@ -615,36 +404,21 @@
     fs_expr e=fs_stack.front();
     EliminateVars(e);
     fs_stack.pop_front();
-<<<<<<< HEAD
-
-    if (e.vars().empty() || e.expr()==m_enclosing_enumerator->rewr_false) 
-    { 
-      if (e.expr()!=m_enclosing_enumerator->rewr_false) // So e.vars() is empty.
-=======
     if (e.vars().empty() || e.expr()==m_enclosing_enumerator->rewr_obj->internal_false)
     {
       if (e.expr()!=m_enclosing_enumerator->rewr_obj->internal_false) // So e.vars() is empty.
->>>>>>> a907a07f
       {
         ss_stack.push_back(
                        ss_solution(build_solution(
                                         enum_vars,e.substituted_vars(),
                                         e.vals()),
-<<<<<<< HEAD
-                                   e.expr()==m_enclosing_enumerator->rewr_true));
-=======
                                    e.expr()));
->>>>>>> a907a07f
-      }
-    }
-    else 
+      }
+    }
+    else
     {
       assert(!e.vars().empty());
-<<<<<<< HEAD
-      assert(e.expr()!=m_enclosing_enumerator->rewr_false);
-=======
       assert(e.expr()!=m_enclosing_enumerator->rewr_obj->internal_false);
->>>>>>> a907a07f
       const variable var = e.vars().front();
       const sort_expression sort = var.sort();
       variable_list uvars = pop_front(e.vars());
@@ -657,19 +431,11 @@
           return false;
         }
         else
-<<<<<<< HEAD
-        { 
+        {
           fs_stack.clear();
           throw mcrl2::runtime_error("cannot enumerate elements of the function sort " + data::pp(sort));
         }
-          
-=======
-        {
-          fs_stack.clear();
-          throw mcrl2::runtime_error("cannot enumerate elements of the function sort " + data::pp(sort));
-        }
-
->>>>>>> a907a07f
+
       }
       else if (sort_bag::is_bag(sort))
       {
@@ -679,102 +445,6 @@
           return false;
         }
         else
-<<<<<<< HEAD
-        { 
-          fs_stack.clear();
-          throw mcrl2::runtime_error("cannot enumerate elements of a bag of sort " + data::pp(sort));
-        }
-          
-      }
-      else if (sort_set::is_set(sort))
-      {
-        //const sort_expression element_sort=container_sort(sort).element_sort();
-        /* if (m_enclosing_enumerator->m_data_spec.is_certainly_finite(element_sort))
-        { 
-          / * Enumerate and store 
-          for( TODO
-          {
-          } * /
-        } 
-        else */
-        {
-          if (solution_possible)
-          {
-            solution_possible=false;
-            return false;
-          }
-          else
-          { 
-            fs_stack.clear();
-            throw mcrl2::runtime_error("cannot enumerate all elements of a set of sort " + data::pp(sort));
-          }
-        }
-      }
-      else
-      {
-        const function_symbol_vector &constructors_for_sort = m_enclosing_enumerator->m_data_spec.constructors(sort);
-        function_symbol_vector::const_iterator it=constructors_for_sort.begin();
-        
-        if ( it == constructors_for_sort.end() )
-        {
-          if (solution_possible)
-          { 
-            solution_possible=false;
-            return false;
-          }
-          else
-          { 
-            fs_stack.clear(); 
-            throw mcrl2::runtime_error("cannot enumerate elements of sort " + data::pp(sort) + " as it does not have constructor functions");
-          }
-        }
-  
-        assert(!it->empty());
-        for( ; it!=constructors_for_sort.end() ; ++it)
-        {
-          // Construct the domain and target sort for the constructor.
-          sort_expression target_sort=it->sort();
-          sort_expression_list domain_sorts;
-          if (is_function_sort(target_sort))
-          { 
-            domain_sorts=function_sort(target_sort).domain();
-            target_sort=function_sort(target_sort).codomain();
-          }
-          assert(target_sort==sort);
-  
-          variable_list var_list;
-          for (sort_expression_list::const_iterator i=domain_sorts.begin(); i!=domain_sorts.end(); ++i) 
-          {
-            char Name[40];
-            static size_t fresh_variable_index=0;
-            sprintf(Name, "@enum@%ld", fresh_variable_index++);
-            const variable fv = variable(gsMakeDataVarId(gsFreshString2ATermAppl(Name,(ATerm)ATempty,true),*i));
-            var_list = push_front(var_list,fv);
-  
-            used_vars++;
-            if (m_max_internal_variables!=0 && used_vars > m_max_internal_variables)
-            {
-              if (solution_possible)
-              {
-                solution_possible=false;
-                return false;
-              }
-              else
-              {
-                fs_stack.clear();
-                stringstream exception_message;
-                exception_message << "needed more than " << m_max_internal_variables << " variables to find all valuations of ";
-                for (variable_list::const_iterator k=enum_vars.begin(); k!=enum_vars.end(); ++k)
-                {
-                  if (k != enum_vars.begin())
-                  {
-                    exception_message << ", ";
-                  }
-                  exception_message << data::pp(*k) << ":" << data::pp(k->sort());
-                }
-                exception_message << " that satisfy " << core::pp(m_enclosing_enumerator->rewr_obj->fromRewriteFormat((ATerm)(ATermAppl)enum_expr));
-                throw mcrl2::runtime_error(exception_message.str());
-=======
         {
           fs_stack.clear();
           throw mcrl2::runtime_error("cannot enumerate elements of a bag of sort " + data::pp(sort));
@@ -884,47 +554,10 @@
                   cerr << ", ";
                 }
                 cerr << data::pp(*k) << ":" << data::pp(k->sort());
->>>>>>> a907a07f
               }
               cerr << " that satisfy " << data::pp(m_enclosing_enumerator->rewr_obj->fromRewriteFormat(enum_expr)) << endl;
               max_vars *= MAX_VARS_FACTOR;
             }
-<<<<<<< HEAD
-            else if (used_vars > max_vars) 
-            {
-              cerr << "need more than " << max_vars << " variables to find all valuations of ";
-              for (variable_list::const_iterator k=enum_vars.begin(); k!=enum_vars.end(); ++k)
-              {
-                if (k != enum_vars.begin())
-                {
-                  cerr << ", ";
-                }
-                cerr << data::pp(*k) << ":" << data::pp(k->sort());
-              }
-              cerr << " that satisfy " << core::pp(m_enclosing_enumerator->rewr_obj->fromRewriteFormat((ATerm)(ATermAppl)enum_expr)) << endl;
-              max_vars *= MAX_VARS_FACTOR;
-            }
-          }
-          data_expression cons_term;
-          if (var_list.empty())
-          { 
-            cons_term=*it;
-          }
-          else
-          {
-            cons_term = application(*it, reverse(var_list));
-          }
-          atermpp::aterm_appl term_rf = m_enclosing_enumerator->rewr_obj->rewriteInternal(m_enclosing_enumerator->rewr_obj->toRewriteFormat(cons_term));
-  
-          ATerm old_val=m_enclosing_enumerator->rewr_obj->getSubstitutionInternal((ATermAppl) var);
-
-          m_enclosing_enumerator->rewr_obj->setSubstitutionInternal(var,(ATerm)(ATermAppl)term_rf);
-          /* ATerm new_expr = m_enclosing_enumerator->rewr_obj->rewriteInternal((ATerm)(ATermAppl)e.expr());
-  
-          if (new_expr!=m_enclosing_enumerator->rewr_false) 
-          { */
-            push_on_fs_stack_and_split_or(
-=======
           }
           // Substitutions must contain normal forms.  term_rf is almost always a normal form, but this is
           // not guaranteed and must be guaranteed by rewriting it explicitly. In the line below enum_sigma has no effect, but
@@ -936,23 +569,13 @@
           const atermpp::aterm_appl rewritten_expr=m_enclosing_enumerator->rewr_obj->rewrite_internal(e.expr(),enum_sigma);
           enum_sigma[var]=old_substituted_value;
           push_on_fs_stack_and_split_or_without_rewriting(
->>>>>>> a907a07f
                                   fs_stack,
                                   uvars+var_list,
                                   push_front(e.substituted_vars(),var),
                                   push_front(e.vals(),term_rf),
-<<<<<<< HEAD
-                                  (atermpp::aterm_appl)e.expr(),
-                                  atermpp::term_list < atermpp::aterm_appl > (),
-                                  false); 
-          // }
-          m_enclosing_enumerator->rewr_obj->setSubstitutionInternal(var,old_val);
-          // m_enclosing_enumerator->rewr_obj->clearSubstitution(var);
-=======
                                   rewritten_expr,
                                   atermpp::term_list < atermpp::aterm_appl > (),
                                   false);
->>>>>>> a907a07f
         }
       }
     }
@@ -960,11 +583,7 @@
   if (!ss_stack.empty())
   {
     solution = ss_stack.back().solution();
-<<<<<<< HEAD
-    solution_is_exact = ss_stack.back().solution_is_exact();
-=======
     evaluated_condition = ss_stack.back().evaluated_condition();
->>>>>>> a907a07f
     ss_stack.pop_back();
     return true;
   }
@@ -974,21 +593,6 @@
   }
 }
 
-<<<<<<< HEAD
-bool EnumeratorSolutionsStandard::next(
-          atermpp::term_list<atermpp::aterm_appl> &solution)
-{
-  bool dummy_solution_is_exact;
-  return next(dummy_solution_is_exact,solution);
-}
-
-bool EnumeratorSolutionsStandard::next(
-          bool &solution_is_exact,
-          atermpp::term_list<atermpp::aterm_appl> &solution)
-{
-  bool dummy_solution_possible=false;
-  return next(solution_is_exact,solution,dummy_solution_possible); 
-=======
 bool EnumeratorSolutionsStandard::next(atermpp::term_list<atermpp::aterm_appl> &solution)
 {
   atermpp::aterm_appl dummy_evaluated_condition;
@@ -1001,24 +605,15 @@
 {
   bool dummy_solution_possible=false;
   return next(evaluated_condition,solution,dummy_solution_possible);
->>>>>>> a907a07f
 
 }
 
 bool EnumeratorSolutionsStandard::next(
-<<<<<<< HEAD
-          atermpp::term_list<atermpp::aterm_appl> &solution, 
-          bool &solution_possible)
-{
-  bool dummy_solution_is_exact;
-  return next(dummy_solution_is_exact,solution,solution_possible);
-=======
           atermpp::term_list<atermpp::aterm_appl> &solution,
           bool &solution_possible)
 {
   atermpp::aterm_appl dummy_evaluated_condition;
   return next(dummy_evaluated_condition,solution,solution_possible);
->>>>>>> a907a07f
 }
 
 void EnumeratorSolutionsStandard::reset(const bool not_equal_to_false)
@@ -1032,35 +627,11 @@
                                 !not_equal_to_false);
 }
 
-<<<<<<< HEAD
-EnumeratorStandard::EnumeratorStandard(const mcrl2::data::data_specification &data_spec, Rewriter* r): 
-=======
 EnumeratorStandard::EnumeratorStandard(const mcrl2::data::data_specification &data_spec, Rewriter* r):
->>>>>>> a907a07f
   m_data_spec(data_spec)
 {
   rewr_obj = r;
 
-<<<<<<< HEAD
-  rewr_true=NULL;
-  rewr_true.protect();
-  rewr_true = (atermpp::aterm_appl)rewr_obj->toRewriteFormat(sort_bool::true_());
-  rewr_false=NULL;
-  rewr_false.protect();
-  rewr_false = (atermpp::aterm_appl)rewr_obj->toRewriteFormat(sort_bool::false_());
-
-  opidAnd.protect();
-  opidOr.protect();
-  opidNot.protect();
-  atermpp::aterm_appl t_and=rewr_obj->toRewriteFormat(sort_bool::and_());
-  opidAnd = t_and(0);
-  atermpp::aterm_appl t_or=rewr_obj->toRewriteFormat(sort_bool::or_());
-  opidOr = t_or(0);
-  atermpp::aterm_appl t_not=rewr_obj->toRewriteFormat(sort_bool::not_());
-  opidNot = t_not(0);
-
-=======
->>>>>>> a907a07f
   const function_symbol_vector mappings(data_spec.mappings());
   for (function_symbol_vector::const_iterator i = mappings.begin(); i != mappings.end(); ++i)
   {
@@ -1074,15 +645,6 @@
 
 EnumeratorStandard::~EnumeratorStandard()
 {
-<<<<<<< HEAD
-  rewr_true.unprotect();
-  rewr_false.unprotect();
-
-  opidAnd.unprotect();
-  opidOr.unprotect();
-  opidNot.unprotect();
-=======
->>>>>>> a907a07f
 }
 
 } // namespace detail
