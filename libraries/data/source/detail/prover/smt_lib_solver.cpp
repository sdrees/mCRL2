#if !(defined(_MSC_VER) || defined(__MINGW32__) || defined(__CYGWIN__))
#include <cerrno>       // for errno
#include <cstddef>      // for size_t
#include <cstdlib>
#include <sys/types.h>  // for pid_t
#include <sys/wait.h>   // for waitpid()
#include <sys/ioctl.h>  // for ioctl() and FIONREAD
#include <unistd.h>
#include <iostream>
#include "mcrl2/data/detail/prover/smt_lib_solver.h"

using namespace mcrl2::log;

namespace mcrl2
{
namespace data
{
namespace detail
{
namespace prover
{
template < typename T >
bool binary_smt_solver< T >::execute(std::string const& benchmark)
{
  int pipe_stdin[2];
  int pipe_stdout[2];
  int pipe_stderr[2];

  // Create pipes (two pairs r/w)
  if (::pipe(&pipe_stdin[0]) < 0)
  {
    throw mcrl2::runtime_error("failed to create pipe");
  }

  if (::pipe(&pipe_stdout[0]) < 0)
  {
    throw mcrl2::runtime_error("failed to create pipe");
  }

  if (::pipe(&pipe_stderr[0]) < 0)
  {
    throw mcrl2::runtime_error("failed to create pipe");
  }

  // fork process
  pid_t pid = ::fork();

  if (pid == 0)
  {
    ::dup2(pipe_stdin[0], STDIN_FILENO);
    ::dup2(pipe_stdout[1], STDOUT_FILENO);
    ::dup2(pipe_stderr[1], STDERR_FILENO);

    ::close(pipe_stdin[1]);
    ::close(pipe_stdout[0]);
    ::close(pipe_stderr[0]);

    T::exec();

    ::_exit(errno);
  }
  else if (pid < 0)
  {
    mCRL2log(error) << strerror(errno) << std::endl;

    ::close(pipe_stdin[0]);
    ::close(pipe_stdin[1]);
    ::close(pipe_stdout[0]);
    ::close(pipe_stdout[1]);
    ::close(pipe_stderr[0]);
    ::close(pipe_stderr[1]);

    return false;
  }
  else
  {
    if(::write(pipe_stdin[1], benchmark.c_str(), benchmark.size()) < 0)
    {
      throw mcrl2::runtime_error("failed to write benchmark");
    }

    ::close(pipe_stdin[0]);
    ::close(pipe_stdin[1]);
    ::close(pipe_stdout[1]);
    ::close(pipe_stderr[1]);

    char output[64];

    int return_status;

    // check return value
    if (0 < ::read(pipe_stdout[0], output, 8))
    {
      if (strncmp(output, "sat", 3) == 0)
      {
        mCRL2log(verbose) << "The formula is satisfiable" << std::endl;

        ::close(pipe_stdout[0]);
        ::close(pipe_stderr[0]);

        ::wait(&return_status);

        return true;
      }
      else if (strncmp(output, "unsat", 5) == 0)
      {
        mCRL2log(verbose) << "The formula is unsatisfiable" << std::endl;
      }
      else if (strncmp(output, "unknown", 7) == 0)
      {
        mCRL2log(verbose) << T::name() << " cannot determine whether this formula is satisfiable or not." << std::endl;
      }
    }
    else
    {
      std::string message;

      while (int i = ::read(pipe_stderr[0], output, 64))
      {
        message.append(output, 0, i);
      }

<<<<<<< HEAD
      mCRL2log(error) << "Fatal: SMT prover " << T::name() << " returned :" << std::endl << std::endl
                      << message << std::endl;
=======
      throw mcrl2::runtime_error(std::string("The SMT prover ") + T::name() + " does not work properly. " + message );
>>>>>>> a907a07f
    }

    ::close(pipe_stdout[0]);
    ::close(pipe_stderr[0]);

    ::wait(&return_status);
  }

  return false;
}

/**
 * \brief Checks the availability/usability of the prover
 **/
template < typename T >
bool binary_smt_solver< T >::usable()
{
  if (!binary_smt_solver::execute("(benchmark nameless :formula true)"))
  {
<<<<<<< HEAD
    mCRL2log(error) << "The SMT solver " << T::name() << " is not available." << std::endl
                    << "Consult the manual of the tool you are using for instructions on how to obtain " << T::name() << "." << std::endl;
=======
    throw mcrl2::runtime_error(std::string("The SMT solver ") + T::name() + " is not available. \n" + 
                     "Consult the manual of the tool you are using for instructions on how to obtain " + T::name() + ".");
>>>>>>> a907a07f

    return false;
  }

  return true;
}

// instantiate for cvc prover
template class binary_smt_solver< cvc_smt_solver >;

// instantiate for ario prover
template class binary_smt_solver< ario_smt_solver >;
}
}
}
}
#endif
<|MERGE_RESOLUTION|>--- conflicted
+++ resolved
@@ -120,12 +120,7 @@
         message.append(output, 0, i);
       }
 
-<<<<<<< HEAD
-      mCRL2log(error) << "Fatal: SMT prover " << T::name() << " returned :" << std::endl << std::endl
-                      << message << std::endl;
-=======
       throw mcrl2::runtime_error(std::string("The SMT prover ") + T::name() + " does not work properly. " + message );
->>>>>>> a907a07f
     }
 
     ::close(pipe_stdout[0]);
@@ -145,13 +140,8 @@
 {
   if (!binary_smt_solver::execute("(benchmark nameless :formula true)"))
   {
-<<<<<<< HEAD
-    mCRL2log(error) << "The SMT solver " << T::name() << " is not available." << std::endl
-                    << "Consult the manual of the tool you are using for instructions on how to obtain " << T::name() << "." << std::endl;
-=======
     throw mcrl2::runtime_error(std::string("The SMT solver ") + T::name() + " is not available. \n" + 
                      "Consult the manual of the tool you are using for instructions on how to obtain " + T::name() + ".");
->>>>>>> a907a07f
 
     return false;
   }
