// Author(s): Muck van Weerdenburg
// Copyright: see the accompanying file COPYING or copy at
// https://svn.win.tue.nl/trac/MCRL2/browser/trunk/COPYING
//
// Distributed under the Boost Software License, Version 1.0.
// (See accompanying file LICENSE_1_0.txt or copy at
// http://www.boost.org/LICENSE_1_0.txt)
//
/// \file jittyc.cpp

#include "mcrl2/data/detail/rewrite.h" // Required fo MCRL2_JITTTYC_AVAILABLE.

#ifdef MCRL2_JITTYC_AVAILABLE

#define NAME "rewr_jittyc"

#include <utility>
#include <string>
#include <sstream>
#include <stdexcept>
#include <cstdio>
#include <cstdlib>
#include <unistd.h>
#include <cerrno>
#include <cstring>
#include <cassert>
#include <sstream>
#include <sys/stat.h>
#include "mcrl2/utilities/file_utility.h"
#include "mcrl2/utilities/detail/memory_utility.h"
#include "mcrl2/utilities/basename.h"
#include "mcrl2/utilities/logger.h"
#include "mcrl2/atermpp/substitute.h"
#include "mcrl2/core/print.h"
#include "mcrl2/core/detail/struct_core.h"
#include "mcrl2/data/detail/rewrite/jittyc.h"
#include "mcrl2/data/detail/rewrite/jitty_jittyc.h"
#include "mcrl2/data/traverser.h"

using namespace mcrl2::core;
using namespace mcrl2::core::detail;
using namespace std;
using namespace atermpp;
using namespace mcrl2::log;

namespace mcrl2
{
namespace data
{
namespace detail
{

static atermpp::function_symbol afunS, afunM, afunF, afunN, afunD, afunR, afunCR, afunC, afunX, afunRe, afunCRe, afunMe;
static aterm dummy;
static atermpp::function_symbol afunARtrue, afunARfalse, afunARand, afunARor, afunARvar;
static aterm_appl ar_true, ar_false;

#define isS(x) x.function()==afunS
#define isM(x) x.function()==afunM
#define isF(x) x.function()==afunF
#define isN(x) x.function()==afunN
#define isD(x) x.function()==afunD
#define isR(x) x.function()==afunR
#define isCR(x) x.function()==afunCR
#define isC(x) x.function()==afunC
#define isX(x) x.function()==afunX
#define isRe(x) x.function()==afunRe
#define isCRe(x) x.function()==afunCRe
#define isMe(x) x.function()==afunMe

static size_t is_initialised = 0;

static void initialise_common()
{
  if (is_initialised == 0)
  {
    afunS = atermpp::function_symbol("@@S",2); // Store term ( target_variable, result_tree )
    afunM = atermpp::function_symbol("@@M",3); // Match term ( match_variable, true_tree , false_tree )
    afunF = atermpp::function_symbol("@@F",3); // Match function ( match_function, true_tree, false_tree )
    afunN = atermpp::function_symbol("@@N",1); // Go to next parameter ( result_tree )
    afunD = atermpp::function_symbol("@@D",1); // Go down a level ( result_tree )
    afunR = atermpp::function_symbol("@@R",1); // End of tree ( matching_rule )
    afunCR = atermpp::function_symbol("@@CR",2); // End of tree ( condition, matching_rule )
    afunC = atermpp::function_symbol("@@C",3); // Check condition ( condition, true_tree, false_tree )
    afunX = atermpp::function_symbol("@@X",0); // End of tree
    afunRe = atermpp::function_symbol("@@Re",2); // End of tree ( matching_rule , vars_of_rule)
    afunCRe = atermpp::function_symbol("@@CRe",4); // End of tree ( condition, matching_rule, vars_of_condition, vars_of_rule )
    afunMe = atermpp::function_symbol("@@Me",2); // Match term ( match_variable, variable_index )

    dummy = aterm_appl(atermpp::function_symbol("@@Match_tree_dummy",0));   // gsMakeNil();

    afunARtrue = atermpp::function_symbol("@@true",0);
    afunARfalse = atermpp::function_symbol("@@false",0);
    afunARand = atermpp::function_symbol("@@and",2);
    afunARor = atermpp::function_symbol("@@or",2);
    afunARvar = atermpp::function_symbol("@@var",1);
    ar_true = atermpp::aterm_appl(afunARtrue);
    ar_false = atermpp::aterm_appl(afunARfalse);
  }

  is_initialised++;
}

static void finalise_common()
{
  is_initialised--;
}

#define is_ar_true(x) (x==ar_true)
#define is_ar_false(x) (x==ar_false)
#define is_ar_and(x) (x.function()==afunARand)
#define is_ar_or(x) (x.function()==afunARor)
#define is_ar_var(x) (x.function()==afunARvar)

static aterm_appl make_ar_true()
{
  return ar_true;
}

static aterm_appl make_ar_false()
{
  return ar_false;
}

static aterm_appl make_ar_and(const aterm_appl& x, const aterm_appl& y)
{
  if (is_ar_true(x))
  {
    return y;
  }
  else if (is_ar_true(y))
  {
    return x;
  }
  else if (is_ar_false(x) || is_ar_false(y))
  {
    return make_ar_false();
  }

  return aterm_appl(afunARand,x,y);
}

static aterm_appl make_ar_or(aterm_appl x, aterm_appl y)
{
  if (is_ar_false(x))
  {
    return y;
  }
  else if (is_ar_false(y))
  {
    return x;
  }
  else if (is_ar_true(x) || is_ar_true(y))
  {
    return make_ar_true();
  }

  return aterm_appl(afunARor,x,y);
}

static aterm_appl make_ar_var(size_t var)
{
  return atermpp::aterm_appl(afunARvar,atermpp::aterm_int(var));
}

static char* whitespace_str = NULL;
static size_t whitespace_len;
static size_t whitespace_pos;
static char* whitespace(size_t len)
{
  if (whitespace_str == NULL)
  {
    whitespace_str = (char*) malloc((2*len+1)*sizeof(char));
    for (size_t i=0; i<2*len; i++)
    {
      whitespace_str[i] = ' ';
    }
    whitespace_len = 2*len;
    whitespace_pos = len;
    whitespace_str[whitespace_pos] = 0;
  }
  else
  {
    if (len > whitespace_len)
    {
      whitespace_str = (char*) realloc(whitespace_str,(2*len+1)*sizeof(char));
      for (size_t i=whitespace_len; i<2*len; i++)
      {
        whitespace_str[i] = ' ';
      }
      whitespace_len = 2*len;
    }

    whitespace_str[whitespace_pos] = ' ';
    whitespace_pos = len;
    whitespace_str[whitespace_pos] = 0;
  }

  return whitespace_str;
}


static void term2seq(const aterm_appl& t, aterm_list* s, size_t *var_cnt)
{
  if (is_function_symbol(t))
  {
    s->push_front(atermpp::aterm_appl(afunF,t,dummy,dummy));
    s->push_front(atermpp::aterm_appl(afunD,dummy));

  }
  else if (t.type_is_appl())
  {
    if (is_variable(t))
    {
      aterm store = atermpp::aterm_appl(afunS, t,dummy);

      if (std::find(s->begin(),s->end(),store) != s->end())
      {
        s->push_front(atermpp::aterm_appl(afunM,t,dummy,dummy));
      }
      else
      {
        (*var_cnt)++;
        s->push_front(store);
      }
    }
    else
    {
      size_t arity = aterm_cast<aterm_appl>(t).function().arity();

      s->push_front(atermpp::aterm_appl(afunF,atermpp::aterm_cast<const aterm_appl>(t)[0],dummy,dummy));

      for (size_t i=1; i<arity; ++i)
      {
        term2seq(atermpp::aterm_cast<const aterm_appl>(t[i]),s,var_cnt);
        if (i<arity-1)
        {
          s->push_front(atermpp::aterm_appl(afunN,dummy));
        }
      }
      s->push_front(atermpp::aterm_appl(afunD,dummy));
    }
  }
  else
  {
    assert(0);
  }

}

static void get_used_vars_aux(const aterm_appl& t, aterm_list& vars)
{
  using namespace atermpp;
  /* if (t.type_is_list())
  {
    const atermpp::aterm_list& l=atermpp::aterm_cast<const aterm_list>(t);
    for (aterm_list::const_iterator i=l.begin(); i!=l.end(); ++i)
    {
      get_used_vars_aux(*i,vars);
    }
  } */
  if (is_function_symbol(t))
  {
    return;
  }
  else if (t.type_is_appl())
  {
    if (is_variable(t))
    {
      if (find(vars.begin(),vars.end(),t) == vars.end())
      {
        vars.push_front(t);
      }
    }
    else
    {
      size_t a = aterm_cast<aterm_appl>(t).function().arity();
      for (size_t i=0; i<a; i++)
      {
        get_used_vars_aux(aterm_cast<const aterm_appl>(t[i]),vars);
      }
    }
  }
}

static aterm_list get_used_vars(const aterm_appl& t)
{
  aterm_list l;
  get_used_vars_aux(t,l);
  return l;
}

static aterm_list create_sequence(const data_equation& rule, size_t* var_cnt, const aterm_appl& true_inner)
{
  const data_expression lhs_inner = rule.lhs();
  size_t lhs_arity = lhs_inner.size();
  const data_expression cond = rule.condition();
  const data_expression rslt = rule.rhs();
  aterm_list rseq;

  if (!is_function_symbol(lhs_inner))
  {
    for (size_t i=1; i<lhs_arity; ++i)
    {
      term2seq(aterm_cast<aterm_appl>(lhs_inner[i]),&rseq,var_cnt);
      if (i<lhs_arity-1)
      {
        rseq.push_front(atermpp::aterm_appl(afunN,dummy));
      }
    }
  }

  if (cond==true_inner)
  {
    rseq.push_front(atermpp::aterm_appl(afunRe,rslt,get_used_vars(rslt)));
  }
  else
  {
    rseq.push_front(atermpp::aterm_appl(afunCRe,cond,rslt, get_used_vars(cond), get_used_vars(rslt)));
  }

  return reverse(rseq);
}


// Structure for build_tree paramters
typedef struct
{
  aterm_list Flist;   // List of sequences of which the first action is an F
  aterm_list Slist;   // List of sequences of which the first action is an S
  aterm_list Mlist;   // List of sequences of which the first action is an M
  aterm_list stack;   // Stack to maintain the sequences that do not have to
  // do anything in the current term
  aterm_list upstack; // List of sequences that have done an F at the current
  // level
} build_pars;

static void initialise_build_pars(build_pars* p)
{
  p->Flist = aterm_list();
  p->Slist = aterm_list();
  p->Mlist = aterm_list();
  p->stack = make_list<aterm>(aterm_list());
  p->upstack = aterm_list();
}

static aterm_list add_to_stack(const aterm_list& stack, aterm_list seqs, aterm_appl* r, aterm_list* cr)
{
  if (stack.empty())
  {
    return stack;
  }

  aterm_list l;
  aterm_list h = aterm_cast<aterm_list>(stack.front());

  for (; !seqs.empty(); seqs=seqs.tail())
  {
    aterm_list e = aterm_cast<aterm_list>(seqs.front());

    if (isD(aterm_cast<aterm_appl>(e.front())))
    {
      l.push_front(e.tail());
    }
    else if (isN(aterm_cast<aterm_appl>(e.front())))
    {
      h.push_front(e.tail());
    }
    else if (isRe(aterm_cast<aterm_appl>(e.front())))
    {
      *r = aterm_cast<aterm_appl>(e.front());
    }
    else
    {
      cr->push_front(e.front());
    }
  }

  aterm_list result=add_to_stack(stack.tail(),l,r,cr);
  result.push_front(h);
  return result;
}

static void add_to_build_pars(build_pars* pars, aterm_list seqs, aterm_appl* r, aterm_list* cr)
{
  aterm_list l;

  for (; !seqs.empty(); seqs=seqs.tail())
  {
    aterm_list e = aterm_cast<aterm_list>(seqs.front());

    if (isD(aterm_cast<aterm_appl>(e.front())) || isN(aterm_cast<aterm_appl>(e.front())))
    {
      l.push_front(e);
    }
    else if (isS(aterm_cast<aterm_appl>(e.front())))
    {
      pars->Slist.push_front(e);
    }
    else if (isMe(aterm_cast<aterm_appl>(e.front())))     // M should not appear at the head of a seq
    {
      pars->Mlist.push_front(e);
    }
    else if (isF(aterm_cast<aterm_appl>(e.front())))
    {
      pars->Flist.push_front(e);
    }
    else if (isRe(aterm_cast<aterm_appl>(e.front())))
    {
      *r = aterm_cast<aterm_appl>(e.front());
    }
    else
    {
      cr->push_front(e.front());
    }
  }

  pars->stack = add_to_stack(pars->stack,l,r,cr);
}

static char tree_var_str[20];
static aterm_appl createFreshVar(const aterm_appl& sort, size_t* i)
{
  sprintf(tree_var_str,"@var_%lu",(*i)++);
  return data::variable(tree_var_str, atermpp::aterm_cast<const sort_expression>(sort));
}

// static aterm_list subst_var(aterm_list l, const aterm_appl& old, const aterm& new_val, const aterm& num, const aterm_list& substs)
static aterm_list subst_var(aterm_list l, const aterm_appl& old, const aterm& new_val, const aterm& num, const substitution& substs)
{
  if (l.empty())
  {
    return l;
  }

  aterm_appl head(l.front());
  l = l.tail();

  if (isM(head))
  {
    if (head[0]==old)
    {
      head = atermpp::aterm_appl(afunMe,new_val,num);
    }
  }
  else if (isCRe(head))
  {
    aterm_list l = (aterm_list) head[2];
    aterm_list m ;
    for (; !l.empty(); l=l.tail())
    {
      if (l.front()==old)
      {
        m.push_front(num);
      }
      else
      {
        m.push_front(l.front());
      }
    }
    l = (aterm_list) head[3];
    aterm_list n;
    for (; !l.empty(); l=l.tail())
    {
      if (l.front()==old)
      {
        n.push_front(num);
      }
      else
      {
        n.push_front(l.front());
      }
    }
    head = atermpp::aterm_appl(afunCRe,substs(head[0]),substs(head[1]),m, n);
  }
  else if (isRe(head))
  {
    aterm_list l = (aterm_list) head[1];
    aterm_list m ;
    for (; !l.empty(); l=l.tail())
    {
      if (l.front()==old)
      {
        m.push_front(num);
      }
      else
      {
        m.push_front(l.front());
      }
    }
    head = atermpp::aterm_appl(afunRe,substs(head[0]),m);
  }
  aterm_list result=subst_var(l,old,new_val,num,substs);
  result.push_front(head);
  return result;
}

static std::vector < size_t> treevars_usedcnt;

static void inc_usedcnt(aterm_list l)
{
  for (; !l.empty(); l=l.tail())
  {
    aterm first=l.front();
    if (first.type_is_int())
    {
      treevars_usedcnt[aterm_cast<aterm_int>(first).value()]++;
    }
  }
}

static aterm_appl build_tree(build_pars pars, size_t i)
{
  if (!pars.Slist.empty())
  {
    aterm_list l,m;

    size_t k = i;
    aterm_appl v = createFreshVar(aterm_cast<aterm_appl>(aterm_cast<aterm_appl>(aterm_cast<aterm_appl>(aterm_cast<aterm_list>(pars.Slist.front()).front())[0])[1]),&i);
    treevars_usedcnt[k] = 0;

    l = aterm_list();
    m = aterm_list();
    for (; !pars.Slist.empty(); pars.Slist=pars.Slist.tail())
    {
      aterm_list e = aterm_cast<aterm_list>(pars.Slist.front());

      e = subst_var(e,aterm_cast<aterm_appl>(aterm_cast<aterm_appl>(e.front())[0]), v,aterm_int(k),substitution(aterm_cast<aterm_appl>(e.front())[0],v));

      l.push_front(e.front());
      m.push_front(e.tail());
    }

    aterm_appl r;
    aterm_list readies;

    pars.stack = add_to_stack(pars.stack,m,&r,&readies);

    if (r==aterm_appl())
    {
      aterm_appl tree;

      tree = build_tree(pars,i);
      for (; !readies.empty(); readies=readies.tail())
      {
        inc_usedcnt((aterm_list) aterm_cast<aterm_appl>(readies.front())[2]);
        inc_usedcnt((aterm_list) aterm_cast<aterm_appl>(readies.front())[3]);
        tree = atermpp::aterm_appl(afunC,aterm_cast<aterm_appl>(readies.front())[0],atermpp::aterm_appl(afunR,aterm_cast<aterm_appl>(readies.front())[1]),tree);
      }
      r = tree;
    }
    else
    {
      inc_usedcnt((aterm_list) r[1]);
      r = atermpp::aterm_appl(afunR,r[0]);
    }

    if ((treevars_usedcnt[k] > 0) || ((k == 0) && isR(r)))
    {
       return aterm_appl(afunS,v,r);
    }
    else
    {
       return r;
    }
  }
  else if (!pars.Mlist.empty())
  {
    aterm M = aterm_cast<aterm_list>(pars.Mlist.front()).front();

    aterm_list l;
    aterm_list m;
    for (; !pars.Mlist.empty(); pars.Mlist=pars.Mlist.tail())
    {
      if (M==aterm_cast<aterm_list>(pars.Mlist.front()).front())
      {
        l.push_front(aterm_cast<aterm_list>(pars.Mlist.front()).tail());
      }
      else
      {
        m.push_front(pars.Mlist.front());
      }
    }
    pars.Mlist = m;

    aterm_appl true_tree,false_tree;
    aterm_appl r ;
    aterm_list readies;

    aterm_list newstack = add_to_stack(pars.stack,l,&r,&readies);

    false_tree = build_tree(pars,i);

    if (r==aterm_appl())
    {
      pars.stack = newstack;
      true_tree = build_tree(pars,i);
      for (; !readies.empty(); readies=readies.tail())
      {
        inc_usedcnt((aterm_list) aterm_cast<aterm_appl>(readies.front())[2]);
        inc_usedcnt((aterm_list) aterm_cast<aterm_appl>(readies.front())[3]);
        true_tree = atermpp::aterm_appl(afunC,aterm_cast<aterm_appl>(readies.front())[0],atermpp::aterm_appl(afunR,aterm_cast<aterm_appl>(readies.front())[1]),true_tree);
      }
    }
    else
    {
      inc_usedcnt((aterm_list) r[1]);
      true_tree = atermpp::aterm_appl(afunR,r[0]);
    }

    if (true_tree==false_tree)
    {
       return true_tree;
    }
    else
    {
      treevars_usedcnt[aterm_cast<aterm_int>(((aterm_appl) M)[1]).value()]++;
      return atermpp::aterm_appl(afunM,((aterm_appl) M)[0],true_tree,false_tree);
    }
  }
  else if (!pars.Flist.empty())
  {
    aterm_list F = aterm_cast<aterm_list>(pars.Flist.front());
    aterm_appl true_tree,false_tree;

    aterm_list newupstack = pars.upstack;
    aterm_list l;

    for (; !pars.Flist.empty(); pars.Flist=pars.Flist.tail())
    {
      if (aterm_cast<aterm_list>(pars.Flist.front()).front()==F.front())
      {
        newupstack.push_front(aterm_cast<aterm_list>(pars.Flist.front()).tail());
      }
      else
      {
        l.push_front(pars.Flist.front());
      }
    }

    pars.Flist = l;
    false_tree = build_tree(pars,i);
    pars.Flist = aterm_list();
    pars.upstack = newupstack;
    true_tree = build_tree(pars,i);

    if (true_tree==false_tree)
    {
      return true_tree;
    }
    else
    {
      return atermpp::aterm_appl(afunF,aterm_cast<aterm_appl>(F.front())[0],true_tree,false_tree);
    }
  }
  else if (!pars.upstack.empty())
  {
    aterm_list l;

    aterm_appl r;
    aterm_list readies;

    pars.stack.push_front(aterm_list());
    l = pars.upstack;
    pars.upstack = aterm_list();
    add_to_build_pars(&pars,l,&r,&readies);


    if (r==aterm_appl())
    {
      aterm_appl t = build_tree(pars,i);

      for (; !readies.empty(); readies=readies.tail())
      {
        inc_usedcnt((aterm_list) aterm_cast<aterm_appl>(readies.front())[2]);
        inc_usedcnt((aterm_list) aterm_cast<aterm_appl>(readies.front())[3]);
        t = atermpp::aterm_appl(afunC,aterm_cast<aterm_appl>(readies.front())[0],atermpp::aterm_appl(afunR,aterm_cast<aterm_appl>(readies.front())[1]),t);
      }

      return t;
    }
    else
    {
      inc_usedcnt((aterm_list) r[1]);
      return atermpp::aterm_appl(afunR,r[0]);
    }
  }
  else
  {
    if (aterm_cast<aterm_list>(pars.stack.front()).empty())
    {
      if (pars.stack.tail().empty())
      {
        return atermpp::aterm_appl(afunX);
      }
      else
      {
        pars.stack = pars.stack.tail();
        return atermpp::aterm_appl(afunD,build_tree(pars,i));
      }
    }
    else
    {
      aterm_list l = aterm_cast<aterm_list>(pars.stack.front());
      aterm_appl r ;
      aterm_list readies;

      pars.stack = pars.stack.tail();
      pars.stack.push_front(aterm_list());
      add_to_build_pars(&pars,l,&r,&readies);

      aterm_appl tree;
      if (r==aterm_appl())
      {
        tree = build_tree(pars,i);
        for (; !readies.empty(); readies=readies.tail())
        {
          inc_usedcnt((aterm_list) aterm_cast<aterm_appl>(readies.front())[2]);
          inc_usedcnt((aterm_list) aterm_cast<aterm_appl>(readies.front())[3]);
          tree = atermpp::aterm_appl(afunC,aterm_cast<aterm_appl>(readies.front())[0],atermpp::aterm_appl(afunR,aterm_cast<aterm_appl>(readies.front())[1]),tree);
        }
      }
      else
      {
        inc_usedcnt((aterm_list) r[1]);
        tree = atermpp::aterm_appl(afunR,r[0]);
      }

      return atermpp::aterm_appl(afunN,tree);
    }
  }
}

static aterm_appl create_tree(const data_equation_list& rules, size_t /*opid*/, size_t /*arity*/, const aterm_appl& true_inner)
// Create a match tree for OpId int2term[opid] and update the value of
// *max_vars accordingly.
//
// Pre:  rules is a list of rewrite rules for int2term[opid] in the
//       INNER internal format
//       opid is a valid entry in int2term
//       max_vars is a valid pointer to an integer
// Post: *max_vars is the maximum of the original *max_vars value and
//       the number of variables in the result tree
// Ret:  A match tree for int2term[opid]
{
  // Create sequences representing the trees for each rewrite rule and
  // store the total number of variables used in these sequences.
  // (The total number of variables in all sequences should be an upper
  // bound for the number of variable in the final tree.)
  aterm_list rule_seqs;
  size_t total_rule_vars = 0;
  for (data_equation_list::const_iterator it=rules.begin(); it!=rules.end(); ++it)
  {
    rule_seqs.push_front(create_sequence(*it,&total_rule_vars, true_inner));
  }

  // Generate initial parameters for built_tree
  build_pars init_pars;
  aterm_appl r;
  aterm_list readies;

  initialise_build_pars(&init_pars);
  add_to_build_pars(&init_pars,rule_seqs,&r,&readies);

  aterm_appl tree;
  if (!r.defined())
  {
    treevars_usedcnt=std::vector < size_t> (total_rule_vars);
    tree = build_tree(init_pars,0);
    for (; !readies.empty(); readies=readies.tail())
    {
      tree = atermpp::aterm_appl(afunC,aterm_cast<aterm_appl>(readies.front())[0],atermpp::aterm_appl(afunR,aterm_cast<aterm_appl>(readies.front())[1]), tree);
    }
  }
  else
  {
    tree = atermpp::aterm_appl(afunR,r[0]);
  }

  return tree;
}

template < template <class> class Traverser >
struct auxiliary_count_variables_class: public Traverser < auxiliary_count_variables_class < Traverser > >
{
  typedef Traverser< auxiliary_count_variables_class < Traverser > > super;
  using super::enter;
  using super::leave;
  using super::operator();

  std::map <variable,size_t> m_map;

  void operator ()(const variable& v)
  {
    if (m_map.count(v)==0)
    {
      m_map[v]=1;
    }
    else
    {
      m_map[v]=m_map[v]+1;
    }
  }

  std::map <variable,size_t> get_map()
  {
    return m_map;
  }
};

static variable_list get_doubles(const data_expression& t)
{
  typedef std::map <variable,size_t> t_variable_map;
  auxiliary_count_variables_class<data::variable_traverser> acvc;
  acvc(t);
  t_variable_map variable_map=acvc.get_map();
  variable_list result;
  for(t_variable_map::const_iterator i=variable_map.begin();
         i!=variable_map.end(); ++i)
  {
    if (i->second>1)
    {
      result.push_front(i->first);
    }
  }
  return result;
}

static variable_list dep_vars(const data_equation& eqn)
{
  size_t rule_arity = eqn.lhs().function().arity()-1;
  std::vector < bool > bs(rule_arity);

  data_expression lhs_internal = eqn.lhs(); 
  atermpp::term_list<variable_list> vars = make_list<variable_list>( get_doubles(eqn.rhs())+ get_vars(eqn.condition())
                               ); // List of variables occurring in each argument of the lhs
                                   // (except the first element which contains variables from the
                                   // condition and variables which occur more than once in the result)

  // Indices of arguments that need to be rewritten
  for (size_t i = 0; i < rule_arity; i++)
  {
    bs[i] = false;
  }

  // Check all arguments
  for (size_t i = 0; i < rule_arity; i++)
  {
    if (!is_variable(aterm_cast<aterm_appl>(lhs_internal[i+1])))
    {
      // Argument is not a variable, so it needs to be rewritten
      bs[i] = true;
      aterm_list evars = get_vars(aterm_cast<data_expression>(lhs_internal[i+1]));
      for (; !evars.empty(); evars=evars.tail())
      {
        int j=i-1; // vars.tail().size()-1
        for (aterm_list o=vars.tail(); !o.empty(); o=o.tail())
        {
          const aterm_list l=aterm_cast<aterm_list>(o.front());
          if (std::find(l.begin(),l.end(),evars.front()) != l.end())
          {
            bs[j] = true;
          }
          --j;
        }
      }
    }
    else
    {
      // Argument is a variable; check whether it occurred before
      int j = i-1; // vars.size()-1-1
      bool b = false;
      for (aterm_list o=vars; !o.empty(); o=o.tail())
      {
        const aterm_list l=aterm_cast<aterm_list>(o.front());
        if (std::find(o.begin(),o.end(),lhs_internal[i+1]) != o.end())
        {
          // Same variable, mark it
          if (j >= 0)
          {
            bs[j] = true;
          }
          b = true;
        }
        --j;
      }
      if (b)
      {
        // Found same variable(s), so mark this one as well
        bs[i] = true;
      }
    }
    // Add vars used in expression
    vars.push_front(get_vars(aterm_cast<data_expression>(lhs_internal[i+1])));
  }

  variable_list deps;
  for (size_t i = 0; i < rule_arity; i++)
  {
    if (bs[i] && is_variable(aterm_cast<data_expression>(lhs_internal[i+1])))
    {
      deps.push_front(aterm_cast<variable>(lhs_internal[i+1]));
    }
  }

  return deps;
}

// This function assigns a unique index to variable v and stores
// v at this position in the vector rewriter_bound_variables. This is
// used in the compiling rewriter to obtain this variable again.
// Note that the static variable variable_indices is not cleared
// during several runs, as generally the variables bound in rewrite
// rules do not change.
size_t RewriterCompilingJitty::bound_variable_index(const variable& v)
{
  if (variable_indices0.count(v)>0)
  {
    return variable_indices0[v];
  }
  const size_t index_for_v=rewriter_bound_variables.size();
  variable_indices0[v]=index_for_v;
  rewriter_bound_variables.push_back(v);
  return index_for_v;
}

// This function assigns a unique index to variable list vl and stores
// vl at this position in the vector rewriter_binding_variable_lists. This is
// used in the compiling rewriter to obtain this variable again.
// Note that the static variable variable_indices is not cleared
// during several runs, as generally the variables bound in rewrite
// rules do not change.
size_t RewriterCompilingJitty::binding_variable_list_index(const variable_list& vl)
{
  if (variable_list_indices1.count(vl)>0)
  {
    return variable_list_indices1[vl];
  }
  const size_t index_for_vl=rewriter_binding_variable_lists.size();
  variable_list_indices1[vl]=index_for_vl;
  rewriter_binding_variable_lists.push_back(vl);
  return index_for_vl;
}

static aterm_list create_strategy(
        const data_equation_list& rules,
        const size_t opid,
        const size_t arity,
        nfs_array& nfs,
        const data_expression& true_inner)
{
  aterm_list strat;
  // Array to keep note of the used parameters
  std::vector <bool> used;
  for (size_t i = 0; i < arity; i++)
  {
    used.push_back(nfs.get(i));
  }

  // Maintain dependency count (i.e. the number of rules that depend on a given argument)
  std::vector<int> args(arity,-1);
  // Process all (applicable) rules
  std::vector<bool> bs(arity);
  aterm_list dep_list;
  for (data_equation_list::const_iterator it=rules.begin(); it!=rules.end(); ++it)
  {
    size_t rule_arity = it->lhs().function().arity()-1;
    if (rule_arity > arity)
    {
      continue;
    }

    data_expression lhs_internal = it->lhs();  
    aterm_list vars = make_list<aterm>( get_doubles(it->rhs())+ get_vars(it->condition())
                                 ); // List of variables occurring in each argument of the lhs
                                     // (except the first element which contains variables from the
                                     // condition and variables which occur more than once in the result)

    // Indices of arguments that need to be rewritten
    for (size_t i = 0; i < rule_arity; i++)
    {
      bs[i] = false;
    }

    // Check all arguments
    for (size_t i = 0; i < rule_arity; i++)
    {
      if (!is_variable(aterm_cast<data_expression>(lhs_internal[i+1])))
      {
        // Argument is not a variable, so it needs to be rewritten
        bs[i] = true;
        aterm_list evars = get_vars(aterm_cast<data_expression>(lhs_internal[i+1]));
        for (; !evars.empty(); evars=evars.tail())
        {
          int j=i-1;
          for (aterm_list o=vars; !o.tail().empty(); o=o.tail())
          {
            const aterm_list l=aterm_cast<aterm_list>(o.front());
            if (std::find(l.begin(),l.end(),evars.front()) != l.end())
            {
              bs[j] = true;
            }
            --j;
          }
        }
      }
      else
      {
        // Argument is a variable; check whether it occurred before
        int j = i-1; // vars.size()-1-1
        bool b = false;
        for (aterm_list o=vars; !o.empty(); o=o.tail())
        {
          const aterm_list l=aterm_cast<aterm_list>(o.front());
          if (std::find(l.begin(),l.end(),lhs_internal[i+1]) != l.end())
          {
            // Same variable, mark it
            if (j >= 0)
            {
              bs[j] = true;
            }
            b = true;
          }
          --j;
        }
        if (b)
        {
          // Found same variable(s), so mark this one as well
          bs[i] = true;
        }
      }
      // Add vars used in expression
      vars.push_front(get_vars(aterm_cast<data_expression>(lhs_internal[i+1])));
    }

    // Create dependency list for this rule
    aterm_list deps;
    for (size_t i = 0; i < rule_arity; i++)
    {
      // Only if needed and not already rewritten
      if (bs[i] && !used[i])
      {
        deps.push_front(aterm_int(i));
        // Increase dependency count
        args[i] += 1;
        //fprintf(stderr,"dep of arg %i\n",i);
      }
    }
    deps = reverse(deps);

    // Add rule with its dependencies
    dep_list.push_front(make_list<aterm>( deps, (aterm_appl)*it));
  }

  // Process all rules with their dependencies
  while (1)
  {
    // First collect rules without dependencies to the strategy
    data_equation_list no_deps;
    aterm_list has_deps;
    for (; !dep_list.empty(); dep_list=dep_list.tail())
    {
      if (aterm_cast<aterm_list>(aterm_cast<aterm_list>(dep_list.front()).front()).empty())
      {
        no_deps.push_front(data_equation(aterm_cast<aterm_list>(dep_list.front()).tail().front()));
      }
      else
      {
        has_deps.push_front(dep_list.front());
      }
    }
    dep_list = reverse(has_deps);

    // Create and add tree of collected rules
    if (!no_deps.empty())
    {
      strat.push_front(create_tree(no_deps,opid,arity,true_inner));
    }

    // Stop if there are no more rules left
    if (dep_list.empty())
    {
      break;
    }

    // Otherwise, figure out which argument is most useful to rewrite
    int max = -1;
    int maxidx = -1;
    for (size_t i = 0; i < arity; i++)
    {
      if (args[i] > max)
      {
        maxidx = i;
        max = args[i];
      }
    }

    // If there is a maximum (which should always be the case), add it to the strategy and remove it from the dependency lists
    assert(maxidx >= 0);
    if (maxidx >= 0)
    {
      args[maxidx] = -1;
      used[maxidx] = true;
      aterm_int rewr_arg = aterm_int(maxidx);

      strat.push_front(rewr_arg);

      aterm_list l;
      for (; !dep_list.empty(); dep_list=dep_list.tail())
      {
        aterm_list temp= aterm_cast<aterm_list>(dep_list.front()).tail();
        temp.push_front(remove_one_element<aterm>(aterm_cast<aterm_list>(aterm_cast<aterm_list>(dep_list.front()).front()), rewr_arg));
        l.push_front(temp);
      }
      dep_list = reverse(l);
    }
  }

  return reverse(strat);
}

void RewriterCompilingJitty::add_base_nfs(nfs_array& nfs, const function_symbol& opid, size_t arity)
{
  for (size_t i=0; i<arity; i++)
  {
    if (always_rewrite_argument(opid,arity,i))
    {
      nfs.set(i);
    }
  }
}

void RewriterCompilingJitty::extend_nfs(nfs_array& nfs, const function_symbol& opid, size_t arity)
{
  data_equation_list eqns = (size_t(core::index_traits<data::function_symbol, function_symbol_key_type, 2>::index(opid))<jittyc_eqns.size()
                                ?jittyc_eqns[core::index_traits<data::function_symbol, function_symbol_key_type, 2>::index(opid)]:data_equation_list());
  if (eqns.empty())
  {
    nfs.fill(arity);
    return;
  }
  // aterm_list strat = create_strategy(eqns,OpId2Int(opid).value(),arity,nfs,true_inner);
  aterm_list strat = create_strategy(eqns,core::index_traits<data::function_symbol, function_symbol_key_type, 2>::index(opid),arity,nfs,true_inner);
  while (!strat.empty() && strat.front().type_is_int())
  {
    nfs.set(aterm_cast<aterm_int>(strat.front()).value());
    strat = strat.tail();
  }
}

// Determine whether the opid is a normal form, with the given number of arguments.
bool RewriterCompilingJitty::opid_is_nf(const function_symbol& opid, size_t num_args)
{
  // First check whether the opid is a forall or an exists with one argument.
  // Then the routines for exists/forall quantifier enumeration must be applied.
  /* if (num_args==1 &&
        (get_int2term(opid.value()).name() == exists_function_symbol() ||
         get_int2term(opid.value()).name() == forall_function_symbol()))
  {
    return false;
  } */

  // Otherwise check whether there are applicable rewrite rules.
  data_equation_list l = (size_t(core::index_traits<data::function_symbol,function_symbol_key_type, 2>::index(opid))<jittyc_eqns.size()
                                        ?jittyc_eqns[core::index_traits<data::function_symbol,function_symbol_key_type, 2>::index(opid)]:data_equation_list());

  if (l.empty())
  {
    return true;
  }

  for (data_equation_list::const_iterator it=l.begin(); it!=l.end(); ++it)
  {
    if (recursive_number_of_args(it->lhs()) <= num_args)
    {
      return false;
    }
  }

  return true;
}

void RewriterCompilingJitty::calc_nfs_list(nfs_array& nfs, size_t arity, data_expression_list args, int startarg, aterm_list nnfvars)
{
  if (args.empty())
  {
    return;
  }

  nfs.set(arity-args.size(),calc_nfs(static_cast<data_expression>(args.front()),startarg,nnfvars));
  calc_nfs_list(nfs,arity,args.tail(),startarg+1,nnfvars);
}

bool RewriterCompilingJitty::calc_nfs(const data_expression& t, int startarg, aterm_list nnfvars)
{
  if (is_function_symbol(t))
  {
    return opid_is_nf(aterm_cast<function_symbol>(t),0);
  }
  else if (is_nil((aterm_appl) t))
  {
    assert(0);
    // assert(startarg>=0); This value may be negative.
    return (nnfvars==aterm_list(aterm())) || (std::find(nnfvars.begin(),nnfvars.end(), aterm_int(startarg)) == nnfvars.end());
  }
  else if (is_variable((aterm_appl) t))
  {
    return (nnfvars==aterm_list(aterm())) || (std::find(nnfvars.begin(),nnfvars.end(),t) == nnfvars.end());
  }
  else if (is_abstraction(t))
  {
    return false; // I assume that lambda, forall and exists are not in normal form by default.
                  // This might be too weak, and may require to be reinvestigated later.
  }
  else if (is_where_clause(t))
  {
    return false; // I assume that a where clause is not in normal form by default.
                  // This might be too weak, and may require to be reinvestigated later.
  }
  
  // t has the shape #REWR#(head,t1,...,tn)
  const application& ta(t);
  int arity = ta.size();
  const data_expression& head=ta.head();
  if (is_function_symbol(head))    // XXXXXX This function symbol can also be burried deeper in the term
                                   // for higher order functions.
  {
    if (opid_is_nf(aterm_cast<function_symbol>(head),arity) && arity != 0)
    {
      nfs_array args(arity);
      calc_nfs_list(args,arity,ta.arguments(),startarg,nnfvars);
      bool b = args.is_filled(arity);
      return b;
    }
    else
    {
      return false;
    }
  }
  else
  {
    if (arity == 0)
    {
      assert(false);
      return calc_nfs(head, startarg, nnfvars);
    }
    return false;
  }
}

string RewriterCompilingJitty::calc_inner_terms(nfs_array& nfs, size_t arity, data_expression_list args, int startarg, aterm_list nnfvars, nfs_array *rewr)
{
  if (args.empty())
  {
    return "";
  }

  pair<bool,string> head = calc_inner_term(args.front(),
                       startarg,nnfvars,rewr?(rewr->get(arity-args.size())):false,arity);
  nfs.set(arity-args.size(),head.first);
  string tail = calc_inner_terms(nfs,arity,args.tail(),startarg+1,nnfvars,rewr);
  return head.second+(args.tail().empty()?"":",")+tail;
}

static string calc_inner_appl_head(size_t arity) // arity is one if there is a single head. Arity is two is there is a head and one argument, etc.
{
  stringstream ss;
  if (arity == 1)
  {
    ss << "pass_on(";  // This is to avoid confusion with atermpp::aterm_appl on a function symbol and two iterators.
  }
  /* else if (arity == 2)
  {
    ss << "makeAppl2";  // This is to avoid confusion with atermpp::aterm_appl on a function symbol and two iterators.
  } */
  else if (arity <= 5)
  {
    ss << "application(";
  }
  else
  {
    ss << "make_term_with_many_arguments(";
  }
  return ss.str();
}

// if total_arity<=5 a term of type atermpp::aterm is generated, otherwise a term of type aterm_appl is generated.
pair<bool,string> RewriterCompilingJitty::calc_inner_term(
                  const data_expression& t,
                  int startarg,
                  aterm_list nnfvars,
                  const bool rewr,
                  const size_t total_arity)
{
  stringstream ss;
  if (is_function_symbol(t))
  {
    const function_symbol& f(t);
    bool b = opid_is_nf(f,0);

    if (rewr && !b)
    {
      ss << "rewr_" << core::index_traits<data::function_symbol,function_symbol_key_type, 2>::index(f) << "_0_0()";
    }
    else
    {
      ss << "atermpp::aterm_cast<const data_expression>(aterm(reinterpret_cast<const atermpp::detail::_aterm*>(" << atermpp::detail::address(t) << ")))";
    }
    return pair<bool,string>(rewr || b, ss.str());

  }
  else if (is_variable(t))
  {
    const bool b = (nnfvars!=aterm_list(aterm())) && (std::find(nnfvars.begin(),nnfvars.end(),t) != nnfvars.end());
    const variable& v(t);
    const string variable_name=v.name();
    // Remove the initial @ if it is present in the variable name, because then it is an variable introduced
    // by this rewriter.
    if (variable_name[0]=='@')
    {
      if (rewr && b)
      {
        ss << "rewrite(" << variable_name.substr(1) << ")";
      }
      else
      {
        ss << variable_name.substr(1);
      }
    }
    else
    {
      ss << "this_rewriter->bound_variable_get(" << bound_variable_index(v) << ")";
    }
    return pair<bool,string>(rewr || !b, ss.str());
  }
  else if (is_abstraction(t))
  {
    const abstraction& ta(t);
    if (is_lambda_binder(ta.binding_operator()))
    {
      if (rewr)
      {
        // The resulting term must be rewritten.
        pair<bool,string> r=calc_inner_term(ta.body(),startarg,nnfvars,true,total_arity);
        ss << "this_rewriter->rewrite_single_lambda(" <<
               "this_rewriter->binding_variable_list_get(" << binding_variable_list_index(ta.variables()) << ")," <<
               r.second << "," << r.first << ",*(this_rewriter->global_sigma))";
        return pair<bool,string>(true,ss.str());
      }
      else
      {
        pair<bool,string> r=calc_inner_term(ta.body(),startarg,nnfvars,false,total_arity);
        ss << "abstraction(lambda_binder()," <<
               "this_rewriter->binding_variable_list_get(" << binding_variable_list_index(ta.variables()) << ")," <<
               r.second << ")";
        return pair<bool,string>(false,ss.str());
      }
    }
    else if (is_forall_binder(ta.binding_operator()))
    {
      if (rewr)
      {
        // A result in normal form is requested.
        pair<bool,string> r=calc_inner_term(ta.body(),startarg,nnfvars,false,total_arity);
        ss << "this_rewriter->universal_quantifier_enumeration(" <<
               "this_rewriter->binding_variable_list_get(" << binding_variable_list_index(ta.variables()) << ")," <<
               r.second << "," << r.first << "," << "*(this_rewriter->global_sigma))";
        return pair<bool,string>(true,ss.str());
      }
      else
      {
        // A result which is not a normal form is requested.
        pair<bool,string> r=calc_inner_term(ta.body(),startarg,nnfvars,false,total_arity);
        ss << "abstraction(forall_binder()," <<
               "this_rewriter->binding_variable_list_get(" << binding_variable_list_index(ta.variables()) << ")," <<
               r.second << ")";
        return pair<bool,string>(false,ss.str());
      }
    }
    else if (is_exists_binder(ta.binding_operator()))
    {
      if (rewr)
      {
        // A result in normal form is requested.
        pair<bool,string> r=calc_inner_term(ta.body(),startarg,nnfvars,false,total_arity);
        ss << "this_rewriter->existential_quantifier_enumeration(" <<
               "this_rewriter->binding_variable_list_get(" << binding_variable_list_index(ta.variables()) << ")," <<
               r.second << "," << r.first << "," << "*(this_rewriter->global_sigma))";
        return pair<bool,string>(true,ss.str());
      }
      else
      {
        // A result which is not a normal form is requested.
        pair<bool,string> r=calc_inner_term(ta.body(),startarg,nnfvars,false,total_arity);
        ss << "abstraction(exists_binder()," <<
               "this_rewriter->binding_variable_list_get(" << binding_variable_list_index(ta.variables()) << ")," <<
               r.second << ")";
        return pair<bool,string>(false,ss.str());
      }
    }
  }
  else if (is_where_clause(t))
  {
    const where_clause& w(t); // w is the where clause

    if (rewr)
    {
      // A rewritten result is expected.
      pair<bool,string> r=calc_inner_term(w.body(),startarg,nnfvars,true,total_arity);

      ss << "this_rewriter->rewrite_where(mcrl2::data::where_clause(" << r.second << ",";

      const assignment_list& assignments(w.assignments());
      for( size_t no_opening_brackets=assignments.size(); no_opening_brackets>0 ; no_opening_brackets--)
      {
        ss << "jittyc_local_push_front(";
      }
      ss << "aterm_list()";
      for(assignment_list::const_iterator i=assignments.begin() ; i!=assignments.end(); ++i)
      {
        pair<bool,string> r=calc_inner_term(i->rhs(),startarg,nnfvars,true,total_arity);
        ss << ",mcrl2::data::assignment(" <<
                 "this_rewriter->bound_variable_get(" << bound_variable_index(i->lhs()) << ")," <<
                 r.second << "))";
      }

      ss << "),*(this_rewriter->global_sigma))";

      return pair<bool,string>(true,ss.str());
    }
    else
    {
      // The result does not need to be rewritten.
      pair<bool,string> r=calc_inner_term(w.body(),startarg,nnfvars,false,total_arity);
      ss << "mcrl2::data::where_clause(" << r.second << ",";

      const assignment_list& assignments(w.assignments());
      for( size_t no_opening_brackets=assignments.size(); no_opening_brackets>0 ; no_opening_brackets--)
      {
        ss << "jittyc_local_push_front(";
      }
      ss << "aterm_list()";
      for(assignment_list::const_iterator i=assignments.begin() ; i!=assignments.end(); ++i)
      {
        pair<bool,string> r=calc_inner_term(i->rhs(),startarg,nnfvars,true,total_arity);
        ss << ",mcrl2::data::assignment(" <<
                 "this_rewriter->bound_variable_get(" << bound_variable_index(i->lhs()) << ")," <<
                 r.second << "))";
      }

      ss << ")";

      return pair<bool,string>(false,ss.str());
    }
  }

  // t has the shape application(head,t1,...,tn)
  const application& ta(t);
  bool b;
  size_t arity = ta.size();

  if (is_function_symbol(ta.head()))  // Determine whether the topmost symbol is a function symbol.
  {
    const function_symbol& headfs(ta.head());
    size_t cumulative_arity = ta.size();
    b = opid_is_nf(headfs,cumulative_arity+1); // b indicates that headfs is in normal form.

    if (b || !rewr)
    {
      ss << calc_inner_appl_head(arity+1);
    }

    if (arity == 0)
    {
      if (b || !rewr)
      {
        // TODO: This expression might be costly with two increase/decreases of reference counting. 
        // Should probably be resolved by a table of function symbols.
        ss << "atermpp::aterm_cast<data_expression>(atermpp::aterm((const atermpp::detail::_aterm*) " << (void*) atermpp::detail::address(headfs) << "))";
      }
      else
      {
        ss << "rewr_" << core::index_traits<data::function_symbol,function_symbol_key_type, 2>::index(headfs) << "_0_0()";
      }
    }
    else
    {
      // arity != 0
      nfs_array args_nfs(arity);
      calc_nfs_list(args_nfs,arity,ta.arguments(),startarg,nnfvars);
      if (!(b || !rewr))
      {
        ss << "rewr_";
        add_base_nfs(args_nfs,headfs,arity);
        extend_nfs(args_nfs,headfs,arity);
      }
      if (arity > NF_MAX_ARITY)
      {
        args_nfs.clear(arity);
      }
      if (args_nfs.is_clear(arity) || b || rewr || (arity > NF_MAX_ARITY))
      {
        if (b || !rewr)
        {
          ss << "atermpp::aterm_cast<data_expression>(atermpp::aterm((const atermpp::detail::_aterm*) " << (void*) atermpp::detail::address(headfs) << "))";
        }
        else
        {
          // ss << "rewr_" << core::index_traits<data::function_symbol,function_symbol_key_type, 2>::index(headfs) << "_0_0()";
          ss << core::index_traits<data::function_symbol,function_symbol_key_type, 2>::index(headfs);
        }
      }
      else
      {
        if (b || !rewr)
        {
          const size_t index=core::index_traits<data::function_symbol,function_symbol_key_type, 2>::index(headfs);
          const data::function_symbol old_head=headfs;
          std::stringstream new_name;
          new_name << "@_rewr" << "_" << index << "_" << ta.size() << "_" << args_nfs.get_value(arity)
                               << "_term";
          const data::function_symbol f(new_name.str(),old_head.sort());
          if (partially_rewritten_functions.count(f)==0)
          {
            partially_rewritten_functions.insert(f);
          }
          /* Exclude adding an extra increase of the OpId index, which refers to an OpId that is not available.
             The intention of this increase is to generate an index of an OpId of which it is indicated in args_nfs
             which arguments are guaranteed to be in normal form. For these variables it is not necessary anymore
             to recalculate the normal form. TODO: this needs to be reconstructed. */
          /* ss << "atermpp::aterm( " << (void*) get_int2aterm_value(((aterm_int) ((aterm_list) t).front()).value()
                             + ((1 << arity)-arity-1)+args_nfs.get_value(arity) ) << ")"; */
          ss << "atermpp::aterm_cast<data_expression>(atermpp::aterm((const atermpp::detail::_aterm*) " << (void*) atermpp::detail::address(f) << "))";
        }
        else
        {
          // QUE?! Dit stond er vroeger // Sjoerd
          //   ss << (((aterm_int) ((aterm_list) t).front()).value()+((1 << arity)-arity-1)+args_nfs);
          ss << (core::index_traits<data::function_symbol,function_symbol_key_type, 2>::index(headfs)+((1 << arity)-arity-1)+args_nfs.getraw(0));
        }
      }
      nfs_array args_first(arity);
      if (rewr && b)
      {
        args_nfs.fill(arity);
      }
      string args_second = calc_inner_terms(args_first,arity,ta.arguments(),startarg,nnfvars,&args_nfs);
      // The assert is not valid anymore, because lambdas are sometimes returned in normal form, although not strictly
      // asked for...
      assert(!rewr || b || (arity > NF_MAX_ARITY) || args_first.equals(args_nfs,arity));
      if (rewr && !b)
      {
        ss << "_" << arity << "_";
        if (arity <= NF_MAX_ARITY)
        {
          ss << args_first.get_value(arity);
        }
        else
        {
          ss << "0";
        }
        ss << "(";
      }
      else
      {
        ss << ",";
      }
      ss << args_second << ")";
      if (!args_first.is_filled(arity))
      {
        b = false;
      }
    }
    b = b || rewr;

  }
  else
  {
    // ta.head() is not function symbol. So the first element of this list is
    // either an application, variable, or a lambda term. It cannot be a forall or exists, because in
    // that case there would be a type error.
    assert(arity > 0);

    if (is_abstraction(ta.head()))
    {
      const abstraction& ta1(ta.head());
      assert(is_lambda_binder(ta1.binding_operator()));

      b = rewr;
      nfs_array args_nfs(arity);
      calc_nfs_list(args_nfs,arity,ta.arguments(),startarg,nnfvars);
      if (arity > NF_MAX_ARITY)
      {
        args_nfs.clear(arity);
      }

      nfs_array args_first(arity);
      if (rewr && b)
      {
        args_nfs.fill(arity);
      }

      pair<bool,string> head = calc_inner_term(ta1,startarg,nnfvars,false,arity);

      if (rewr)
      {
        ss << "rewrite(";
      }

      ss << calc_inner_appl_head(arity) << head.second << "," <<
               calc_inner_terms(args_first,arity,ta.arguments(),startarg,nnfvars,&args_nfs) << ")";
      if (rewr)
      {
        ss << ")";
      }

    }
    else if (is_application(ta.head()))
    {
      ss << "TODO: " << pp(ta) << "\n";
    }
    else // headfs is a single variable.
    {
      // So, the first element of t must be a single variable.
      assert(is_variable(ta.head()));
      const size_t arity=ta.size();
      b = rewr;
      pair<bool,string> head = calc_inner_term(ta.head(),startarg,nnfvars,false,arity);
      nfs_array tail_first(arity);
      string tail_second = calc_inner_terms(tail_first,arity,ta.arguments(),startarg,nnfvars,NULL);
      ss << "is_application(atermpp::aterm_cast<atermpp::aterm_appl>(" << head.second << "))?";
      if (rewr)
      {
          ss << "rewrite(";
      }
      ss << calc_inner_appl_head(arity+1) << head.second << "," << tail_second << ")";
      if (rewr)
      {
        ss << ")";
      }
      ss << ":";
      bool c = rewr;
      // assert(startarg>=0); For unclear reasons, this may be negative.
      if (rewr && (nnfvars!=aterm_list(aterm())) && (std::find(nnfvars.begin(),nnfvars.end(), aterm_int(startarg)) != nnfvars.end()))
      {
        ss << "rewrite(";
        c = false;
      }
      else
      {
        ss << "pass_on(";
      }
      ss << calc_inner_appl_head(arity+1) << head.second << ",";
      if (c)
      {
        tail_first.clear(arity);
        nfs_array rewrall(arity);
        rewrall.fill(arity);
        tail_second = calc_inner_terms(tail_first,arity,ta.arguments(),startarg,nnfvars,&rewrall);
      }
      ss << tail_second << ")";
      ss << ")";
    }
  }

  return pair<bool,string>(b,ss.str());
}

void RewriterCompilingJitty::calcTerm(FILE* f, const data_expression& t, int startarg, aterm_list nnfvars, bool rewr)
{
  pair<bool,string> p = calc_inner_term(t,startarg,nnfvars,rewr,0);
  fprintf(f,"%s",p.second.c_str());
  return;
}

static int get_startarg(const aterm& a, int n)
{
  if (a.type_is_list())
  {
    return n-((aterm_list) a).size()+1;
  }
  else
  {
    return n;
  }
}


static int* i_t_st = NULL;
static int i_t_st_s = 0;
static int i_t_st_p = 0;
static void reset_st()
{
  i_t_st_p = 0;
}
static void push_st(int i)
{
  if (i_t_st_s <= i_t_st_p)
  {
    if (i_t_st_s == 0)
    {
      i_t_st_s = 16;
    }
    else
    {
      i_t_st_s = i_t_st_s*2;
    }
    i_t_st = (int*) realloc(i_t_st,i_t_st_s*sizeof(int));
  }
  i_t_st[i_t_st_p] = i;
  i_t_st_p++;
}
static int pop_st()
{
  if (i_t_st_p == 0)
  {
    return 0;
  }
  else
  {
    i_t_st_p--;
    return i_t_st[i_t_st_p];
  }
}
static int peekn_st(int n)
{
  if (i_t_st_p <= n)
  {
    return 0;
  }
  else
  {
    return i_t_st[i_t_st_p-n-1];
  }
}

// #define IT_DEBUG
#define IT_DEBUG_INLINE
#ifdef IT_DEBUG_INLINE
#define IT_DEBUG_FILE f,"//"
#else
#define IT_DEBUG_FILE stderr,
#endif
void RewriterCompilingJitty::implement_tree_aux(
      FILE* f, 
      aterm_appl tree, 
      size_t cur_arg, 
      size_t parent, 
      size_t level, 
      size_t cnt, 
      size_t d, 
      const size_t arity,
      const std::vector<bool>& used, aterm_list nnfvars)
// Print code representing tree to f.
//
// cur_arg   Indices refering to the variable that contains the current
// parent    term. For level 0 this means arg<cur_arg>, for level 1 it
//           means arg<parent>(<cur_arg) and for higher
//           levels it means t<parent>(<cur_arg>)
//
// parent    Index of cur_arg in the previous level
//
// level     Indicates the how deep we are in the term (e.g. in
//           f(.g(x),y) . indicates level 0 and in f(g(.x),y) level 1
//
// cnt       Counter indicating the number of variables t<i> (0<=i<cnt)
//           used so far (in the current scope)
//
// d         Indicates the current scope depth in the code (i.e. new
//           lines need to use at least 2*d spaces for indent)
//
// arity     Arity of the head symbol of the expression where are
//           matching (for construction of return values)
{
  if (isS(tree))
  {
    if (level == 0)
    {
      if (used[cur_arg])
      {
        fprintf(f,"%sconst data_expression& %s = arg%lu; // S1\n",whitespace(d*2),
                aterm_cast<aterm_appl>(aterm_cast<aterm_appl>(tree[0])[0]).function().name().c_str()+1,cur_arg);
      }
      else
      {
        fprintf(f,"%sconst data_expression& %s = arg_not_nf%lu; // S1\n",whitespace(d*2),
                aterm_cast<aterm_appl>(aterm_cast<aterm_appl>(tree[0])[0]).function().name().c_str()+1,cur_arg);
        nnfvars.push_front(tree[0]);
      }
    }
    else
    {
      fprintf(f,"%sconst data_expression& %s = atermpp::aterm_cast<const data_expression>(%s%lu[%lu]); // S2\n",
              whitespace(d*2),
              aterm_cast<aterm_appl>(aterm_cast<aterm_appl>(tree[0])[0]).function().name().c_str()+1,
              (level==1)?"arg":"t",
              parent,cur_arg);
    }
    implement_tree_aux(f,aterm_cast<aterm_appl>(tree[1]),cur_arg,parent,level,cnt,d,arity,used,nnfvars);
    return;
  }
  else if (isM(tree))
  {
    if (level == 0)
    {
      fprintf(f,"%sif (%s==arg%lu) // M\n"
              "%s{\n",
              whitespace(d*2),aterm_cast<aterm_appl>(aterm_cast<aterm_appl>(tree[0])[0]).function().name().c_str()+1,cur_arg,
              whitespace(d*2)
             );
    }
    else
    {
      fprintf(f,"%sif (%s==static_cast<atermpp::aterm_appl>(%s%lu[%lu])) // M\n"
              "%s{\n",
              whitespace(d*2),aterm_cast<aterm_appl>(aterm_cast<aterm_appl>(tree[0])[0]).function().name().c_str()+1,(level==1)?"arg":"t",parent,cur_arg,
              whitespace(d*2)
             );
    }
    implement_tree_aux(f,aterm_cast<aterm_appl>(tree[1]),cur_arg,parent,level,cnt,d+1,arity,used,nnfvars);
    fprintf(f,"%s}\n%selse\n%s{\n",whitespace(d*2),whitespace(d*2),whitespace(d*2));
    implement_tree_aux(f,aterm_cast<aterm_appl>(tree[2]),cur_arg,parent,level,cnt,d+1,arity,used,nnfvars);
    fprintf(f,"%s}\n",whitespace(d*2));
    return;
  }
  else if (isF(tree))
  {
    if (level == 0)
    {
      if (!is_function_sort(aterm_cast<data::function_symbol>(tree[0]).sort()))  // tree[0] contains a constant, which is represented as a function_symbol.
      {
      fprintf(f,"%sif (atermpp::detail::address(arg%lu)==reinterpret_cast<const atermpp::detail::_aterm*>(%p)) // F1\n"
              "%s{\n",
              whitespace(d*2),
              cur_arg,
              (void*)atermpp::detail::address(tree[0]),
              whitespace(d*2)
             );
      }
      else
      {
        fprintf(f,"%sif (atermpp::detail::address(\n"
              "             (mcrl2::data::is_function_symbol(arg%lu)?arg%lu:arg%lu[0]))==reinterpret_cast<const atermpp::detail::_aterm*>(%p)) // F1\n"
              "%s{\n",
              whitespace(d*2),
              cur_arg,
              cur_arg,
              cur_arg,
              (void*)atermpp::detail::address(tree[0]),
              whitespace(d*2)
             );
      }
    }
    else
    {
      if (!is_function_sort(aterm_cast<data::function_symbol>(tree[0]).sort()))  // tree[0] contains a constant, which is represented as a function_symbol.
      {
        // fprintf(f,"%sif (is_function_symbol(atermpp::aterm_cast<atermpp::aterm_appl>(%s%lu[%lu])) && atermpp::detail::address(aterm_cast<const data_expression>(%s%lu[%lu]))==reinterpret_cast<const atermpp::detail::_aterm*>(%p)) // F2a %s\n"
        fprintf(f,"%sif (atermpp::detail::address(aterm_cast<const data_expression>(%s%lu[%lu]))==reinterpret_cast<const atermpp::detail::_aterm*>(%p)) // F2a %s\n"
              "%s{\n"
              "%s  const data_expression& t%lu(%s%lu[%lu]);\n",  // Should be a function symbol, not a data expression, but this has consequences elsewhere.
              whitespace(d*2),
              // (level==1)?"arg":"t",parent,cur_arg,
              (level==1)?"arg":"t",parent,cur_arg,
              (void*)atermpp::detail::address(aterm_cast<function_symbol>(tree[0])),pp(aterm_cast<data::function_symbol>(tree[0]).name()).c_str(),
              whitespace(d*2),
              whitespace(d*2),cnt,(level==1)?"arg":"t",parent,cur_arg
             );
      }
      else 
      { fprintf(f,"%sif (is_application(atermpp::aterm_cast<atermpp::aterm_appl>(%s%lu[%lu])) && atermpp::detail::address(aterm_cast<const data_expression>(%s%lu[%lu])[0])==reinterpret_cast<const atermpp::detail::_aterm*>(%p)) // F2b %s\n"
              "%s{\n"
              "%s  const data_expression& t%lu(%s%lu[%lu]);\n",  // Should be an application, not a data expression, but this has consequences elsewhere.
              whitespace(d*2),
              (level==1)?"arg":"t",parent,cur_arg,
              (level==1)?"arg":"t",parent,cur_arg,
              (void*)atermpp::detail::address(aterm_cast<function_symbol>(tree[0])),pp(aterm_cast<data::function_symbol>(tree[0]).name()).c_str(),
              whitespace(d*2),
              whitespace(d*2),cnt,(level==1)?"arg":"t",parent,cur_arg
             );
      }
      //fprintf(f,"std::cerr  << \"HIER %s\\n\";\n",pp(aterm_cast<data::function_symbol>(tree[0]).name()).c_str());
    }
    push_st(cur_arg);
    push_st(parent);
    implement_tree_aux(f,aterm_cast<aterm_appl>(tree[1]),1,(level==0)?cur_arg:cnt,level+1,cnt+1,d+1,arity,used,nnfvars);
    pop_st();
    pop_st();
    fprintf(f,"%s}\n%selse\n%s{\n",whitespace(d*2),whitespace(d*2),whitespace(d*2));
    implement_tree_aux(f,aterm_cast<aterm_appl>(tree[2]),cur_arg,parent,level,cnt,d+1,arity,used,nnfvars);
    fprintf(f,"%s}\n",whitespace(d*2));
    return;
  }
  else if (isD(tree))
  {
    int i = pop_st();
    int j = pop_st();
    implement_tree_aux(f,aterm_cast<aterm_appl>(tree[0]),j,i,level-1,cnt,d,arity,used,nnfvars);
    push_st(j);
    push_st(i);
    return;
  }
  else if (isN(tree))
  {
    implement_tree_aux(f,aterm_cast<aterm_appl>(tree[0]),cur_arg+1,parent,level,cnt,d,arity,used,nnfvars);
    return;
  }
  else if (isC(tree))
  {
    fprintf(f,"%sif (",whitespace(d*2));
    calcTerm(f,aterm_cast<data_expression>(tree[0]),0,nnfvars);

    fprintf(f,"==data_expression((const atermpp::detail::_aterm*) %p)) // C\n"
            "%s{\n",
            (void*)atermpp::detail::address(true_inner),
            whitespace(d*2)
           );

    implement_tree_aux(f,aterm_cast<aterm_appl>(tree[1]),cur_arg,parent,level,cnt,d+1,arity,used,nnfvars);
    fprintf(f,"%s}\n%selse\n%s{\n",whitespace(d*2),whitespace(d*2),whitespace(d*2));
    implement_tree_aux(f,aterm_cast<aterm_appl>(tree[2]),cur_arg,parent,level,cnt,d+1,arity,used,nnfvars);
    fprintf(f,"%s}\n",whitespace(d*2));
    return;
  }
  else if (isR(tree))
  {
    fprintf(f,"%sreturn ",whitespace(d*2));
    if (level > 0)
    {
      //cur_arg = peekn_st(level);
      cur_arg = peekn_st(2*level-1);
    }
    calcTerm(f,aterm_cast<data_expression>(tree[0]),get_startarg(tree[0],cur_arg+1),nnfvars);
    fprintf(f,"; // R1\n");
    return;
  }
  else
  {
    return;
  }
}

void RewriterCompilingJitty::implement_tree(
            FILE* f,
            aterm_appl tree,
            const size_t arity,
            size_t d,
            const mcrl2::data::function_symbol& /* opid */,
            const std::vector<bool>& used)
{
  size_t l = 0;

  aterm_list nnfvars;
  for (size_t i=0; i<arity; i++)
  {
    if (!used[i])
    {
      nnfvars.push_front(aterm_int(i));
    }
  }

  while (isC(tree))
  {
    fprintf(f,"%sif (",whitespace(d*2));
    calcTerm(f,aterm_cast<data_expression>(tree[0]),0,aterm_list());

    fprintf(f,"==atermpp::aterm_appl((const atermpp::detail::_aterm*) %p)) // C\n"
            "%s{\n"
            "%sreturn ",
            (void*)atermpp::detail::address(true_inner),
            whitespace(d*2),
            whitespace(d*2)
           );

    assert(isR(aterm_cast<aterm_appl>(tree[1])));
    calcTerm(f,aterm_cast<data_expression>((aterm_cast<aterm_appl>(tree[1]))[0]),
                 get_startarg(aterm_cast<aterm_appl>(tree[1])[0],0),nnfvars);
    fprintf(f,";\n"
            "%s}\n%selse\n%s{\n", whitespace(d*2),whitespace(d*2),whitespace(d*2)
           );
    tree = aterm_cast<aterm_appl>(tree[2]);
    d++;
    l++;
  }
  if (isR(tree))
  {
    if (arity==0)
    { // return a reference to an aterm_appl
      fprintf(f,"%sstatic aterm_appl static_term(rewrite(",whitespace(d*2));
      calcTerm(f,aterm_cast<data_expression>(tree[0]),get_startarg(tree[0],0),nnfvars);
      fprintf(f,")); \n");
      fprintf(f,"%sreturn static_term",whitespace(d*2));
      fprintf(f,"; // R2a\n");
    }
    else
    { // arity>0
      fprintf(f,"%sreturn ",whitespace(d*2));
      calcTerm(f,aterm_cast<data_expression>(tree[0]),get_startarg(tree[0],0),nnfvars);
      fprintf(f,"; // R2b\n");
    }
  }
  else
  {
    reset_st();
    implement_tree_aux(f,tree,0,0,0,0,d,arity,used,nnfvars);
  }
  while (l > 0)
  {
    --d;
    fprintf(f,"%s}\n",whitespace(d*2));
    --l;
  }
}

static void finish_function(FILE* f, 
                            size_t arity, 
                            const data::function_symbol& opid, 
                            const std::vector<bool>& used)
{
  if (arity == 0)
  {
    fprintf(f,  "  return data_expression((const atermpp::detail::_aterm*)%p", (void*)atermpp::detail::address(opid));
  }
  else
  {
    if (arity > 5)
    {
      fprintf(f,  "  return make_term_with_many_arguments("
              "atermpp::aterm_cast<const data_expression>(aterm((const atermpp::detail::_aterm*)%p))",
              (void*)atermpp::detail::address(opid)
             );
    }
    else
    {
      fprintf(f,  "  return application(atermpp::aterm_cast<const data_expression>(aterm((const atermpp::detail::_aterm*)%p))",
              (void*)atermpp::detail::address(opid)
             );
    }
  }
  for (size_t i=0; i<arity; i++)
  {
    if (used[i])
    {
      fprintf(f,                 ", arg%zu",i);
    }
    else
    {
      fprintf(f,                 ", rewrite(arg_not_nf%zu)",i);
    }
  }
  fprintf(f,                 ");\n");
}

void RewriterCompilingJitty::implement_strategy(
               FILE* f, aterm_list strat, size_t arity, size_t d, 
               const function_symbol& opid, size_t nf_args)
{
  std::vector<bool> used;
  for (size_t i=0; i<arity; i++)
  {
    used.push_back((nf_args & (1 << i)) != 0);
  }
  while (!strat.empty())
  {
    if (strat.front().type_is_int())
    {
      size_t arg = static_cast<aterm_int>(strat.front()).value();

      if (!used[arg])
      {
        fprintf(f,"%sconst data_expression arg%lu = rewrite(arg_not_nf%lu);\n",whitespace(2*d),arg,arg);

        used[arg] = true;
      }
      fprintf(f,"// Considering argument  %ld\n",arg);
      //fprintf(f,"std::cerr << \"ARG \" << arg%lu << \"\\n\";",arg);
    }
    else
    {
      fprintf(f,"%s{\n",whitespace(2*d));
      implement_tree(f,(aterm_appl) strat.front(),arity,d+1,opid,used);
      fprintf(f,"%s}\n",whitespace(2*d));
    }

    strat = strat.tail();
  }

  finish_function(f,arity,opid,used);
}

aterm_appl RewriterCompilingJitty::build_ar_expr_internal(const aterm_appl& expr, const variable& var)
{
  if (is_function_symbol(expr))
  {
    return make_ar_false();
  }

  if (is_variable(expr))
  {
    if (expr==var)
    {
      return make_ar_true();
    }
    else
    {
      return make_ar_false();
    }
  }

  if (is_where_clause(expr) || is_abstraction(expr))
  {
    return make_ar_false();
  }

  // expr has shape #REWR#(t,t1,...,tn);
  const application& expra(expr);
  function_symbol head;
  if (!head_is_function_symbol(expra,head))
  {
    if (head_is_variable(expra))
    {
      if (get_variable_of_head(expra)==var)
      {
        return make_ar_true();
      }
    }
    return make_ar_false();
  }

  aterm_appl result = make_ar_false();

  size_t arity = recursive_number_of_args(expra);
  for (size_t i=0; i<arity; i++)
  {
    const size_t idx = int2ar_idx[head] + ((arity-1)*arity)/2 + i;
    aterm_appl t = build_ar_expr_internal(get_argument_of_higher_order_term(expra,i),var);
    result = make_ar_or(result,make_ar_and(make_ar_var(idx),t));
  }

  return result;
}

aterm_appl RewriterCompilingJitty::build_ar_expr_aux(const data_equation& eqn, const size_t arg, const size_t arity)
{
  data_expression lhs = eqn.lhs(); // the lhs in internal format.

  size_t eqn_arity = lhs.function().arity()-1;
  if (eqn_arity > arity)
  {
    return make_ar_true();
  }
  if (eqn_arity <= arg)
  {
    const data_expression rhs = eqn.rhs();  // rhs in special internal list format.
    function_symbol head;
    if (is_function_symbol(rhs))
    {
      const size_t idx = int2ar_idx[aterm_cast<function_symbol>(rhs)] + ((arity-1)*arity)/2 + arg;
      return make_ar_var(idx);
    }
    else if (head_is_function_symbol(rhs,head))
    {
      int rhs_arity = recursive_number_of_args(rhs)-1;
      size_t diff_arity = arity-eqn_arity;
      int rhs_new_arity = rhs_arity+diff_arity;
      size_t idx = int2ar_idx[head] +
                         ((rhs_new_arity-1)*rhs_new_arity)/2 + (arg - eqn_arity + rhs_arity);
      return make_ar_var(idx);
    }
    else
    {
      return make_ar_false();
    }
  }

  aterm_appl arg_term = aterm_cast<aterm_appl>(lhs[arg+1]);
  if (!is_variable(arg_term))
  {
    return make_ar_true();
  }

  const variable v(arg_term);
  const variable_list l=dep_vars(eqn);
  if (std::find(l.begin(),l.end(), v) != l.end())
  {
    return make_ar_true();
  }

  return build_ar_expr_internal(eqn.rhs(),v);
}

aterm_appl RewriterCompilingJitty::build_ar_expr(const data_equation_list& eqns, const size_t arg, const size_t arity)
{
  if (eqns.empty())
  {
    return make_ar_true();
  }
  else
  {
    return make_ar_and(build_ar_expr_aux(eqns.front(),arg,arity),build_ar_expr(eqns.tail(),arg,arity));
  }
}

bool RewriterCompilingJitty::always_rewrite_argument(
     const function_symbol& opid,
     const size_t arity,
     const size_t arg)
{
  return !is_ar_false(ar[int2ar_idx[opid]+((arity-1)*arity)/2+arg]);
}

bool RewriterCompilingJitty::calc_ar(const aterm_appl& expr)
{
  if (is_ar_true(expr))
  {
    return true;
  }
  else if (is_ar_false(expr))
  {
    return false;
  }
  else if (is_ar_and(expr))
  {
    return calc_ar(aterm_cast<aterm_appl>(expr[0])) && calc_ar(aterm_cast<aterm_appl>(expr[1]));
  }
  else if (is_ar_or(expr))
  {
    return calc_ar(aterm_cast<aterm_appl>(expr[0])) || calc_ar(aterm_cast<aterm_appl>(expr[1]));
  }
  else     // is_ar_var(expr)
  {
    return !is_ar_false(ar[static_cast<aterm_int>(expr[0]).value()]);
  }
}

void RewriterCompilingJitty::fill_always_rewrite_array()
{
  ar=std::vector <aterm_appl> (ar_size);
  for(std::map <data::function_symbol,size_t> ::const_iterator it=int2ar_idx.begin(); it!=int2ar_idx.end(); ++it)
  {
    size_t arity = getArity(it->first);
    data_equation_list eqns = (core::index_traits<data::function_symbol,function_symbol_key_type, 2>::index(it->first)<jittyc_eqns.size()
                                   ?jittyc_eqns[core::index_traits<data::function_symbol,function_symbol_key_type, 2>::index(it->first)]:data_equation_list());
    size_t idx = it->second;
    for (size_t i=1; i<=arity; i++)
    {
      for (size_t j=0; j<i; j++)
      {
        ar[idx+((i-1)*i)/2+j] = build_ar_expr(eqns,j,i);
      }
    }
  }

  bool notdone = true;
  while (notdone)
  {
    notdone = false;
    for (size_t i=0; i<ar_size; i++)
    {
      if (!is_ar_false(ar[i]) && !calc_ar(ar[i]))
      {
        ar[i] = make_ar_false();
        notdone = true;
      }
    }
  }
}

bool RewriterCompilingJitty::addRewriteRule(const data_equation& rule1)
{
  // const data_equation rule=m_conversion_helper.implement(rule1);
  const data_equation rule=rule1;
  try
  {
    CheckRewriteRule(rule);
  }
  catch (std::runtime_error& e)
  {
    mCRL2log(warning) << e.what() << std::endl;
    return false;
  }

  if (rewrite_rules.insert(rule).second)
  {
    // The equation has been added as a rewrite rule, otherwise the equation was already present.
    data_equation_selector.add_function_symbols(rule.lhs());
    need_rebuild = true;
  }
  return true;
}

bool RewriterCompilingJitty::removeRewriteRule(const data_equation& rule1)
{
  // const data_equation rule=m_conversion_helper.implement(rule1);
  const data_equation rule=rule1;
  if (rewrite_rules.erase(rule)>0) // An equation is erased
  {
    // The equation has been added as a rewrite rule, otherwise the equation was already present.
    need_rebuild = true;
    return true;
  }
  return false;
}

void RewriterCompilingJitty::CompileRewriteSystem(const data_specification& DataSpec)
{
  made_files = false;

  need_rebuild = true;

  true_inner = aterm_cast<function_symbol>(sort_bool::true_());

/*  for (function_symbol_vector::const_iterator it=DataSpec.mappings().begin(); it!=DataSpec.mappings().end(); ++it)
  {
    OpId2Int(*it);
  }

  for (function_symbol_vector::const_iterator it=DataSpec.constructors().begin(); it!=DataSpec.constructors().end(); ++it)
  {
    OpId2Int(*it);
  }
*/

  const data_equation_vector l=DataSpec.equations();
  for (data_equation_vector::const_iterator j=l.begin(); j!=l.end(); ++j)
  {
    if (data_equation_selector(*j))
    {
      addRewriteRule(*j);
    }
  }

  int2ar_idx.clear();
  ar=std::vector<aterm_appl>();
}

void RewriterCompilingJitty::CleanupRewriteSystem()
{
  if (so_rewr_cleanup != NULL)
  {
    so_rewr_cleanup();
  }
  if (rewriter_so != NULL)
  {
    delete rewriter_so;
    rewriter_so = NULL;
  }
}

/* Opens a .cpp file, saves filenames to file_c, file_o and file_so.
 *
 */
FILE* RewriterCompilingJitty::MakeTempFiles()
{
	FILE* result;

	std::ostringstream file_base;
        char* file_dir = getenv("MCRL2_COMPILEDIR");
        if (file_dir != NULL)
        {
          size_t l = strlen(file_dir);
          if (file_dir[l - 1] == '/')
          {
            file_dir[l - 1] = 0;
          }
          file_base << file_dir;
        }
        else
        {
          file_base << ".";
        }
	file_base << "/jittyc_" << getpid() << "_" << reinterpret_cast< long >(this) << ".cpp";

	rewriter_source = file_base.str();

	result = fopen(const_cast< char* >(rewriter_source.c_str()),"w");
	if (result == NULL)
	{
		perror("fopen");
		throw mcrl2::runtime_error("Could not create temporary file for rewriter.");
	}

	return result;
}

// The function below yields true if the function indicated by the
// function index can legitemately be used with a arguments.
// Typically a function f:D1x...xDn->D can be used with 0 and n arguments.
// A function f:(D1x...xDn)->(E1x...Em)->F can be used with 0, n, and n+m
// arguments.
static bool arity_is_allowed(
                     const sort_expression s,
                     const size_t a)
{
  if (a==0)
  {
    return true;
  }
  if (is_function_sort(s))
  {
    const function_sort fs(s);
    size_t n=fs.domain().size();
    if (n>a)
    {
      return false;
    }
    return arity_is_allowed(fs.codomain(),a-n);
  }
  return false;
}

static bool arity_is_allowed(
                     const data::function_symbol& func,
                     const size_t a)
{
  return arity_is_allowed(func.sort(),a);
}

static std::string get_heads(const sort_expression& s, const std::string& base_string)
{
  std::stringstream ss;
  if (is_function_sort(s))
  {
    ss << "atermpp::aterm_cast<const application>(" << get_heads(function_sort(s).codomain(),base_string) << ").head()";
    return ss.str();
  }
  return base_string;
}

static std::string get_recursive_argument(const sort_expression& s, const size_t index, const std::string& base_string)
{
  /* This function provides the index-th argument of an expression provided in base_string, given that its head
     symbol has type s. Example: if f:D->E->F and index is 0, base_string is "t", base_string is set to 
     "atermpp::aterm_cast<application>(t[0])[0] */
  assert(is_function_sort(s));

  std::stringstream ss;
  const function_sort& fs(s);
  const sort_expression_list& source_type=fs.domain();
  const sort_expression& target_type=fs.codomain();
  if (index>=source_type.size())
  {
    return get_recursive_argument(target_type, index-source_type.size(), base_string);
  }
  ss << "atermpp::aterm_cast<const application>(" << get_heads(target_type,base_string) << ")[" << index << "]";
  return ss.str();
} 

inline
void declare_rewr_functions(FILE* f, const data::function_symbol& func, const size_t arity)
{
  for (size_t a=0; a<=arity; a++)
  {
    if (arity_is_allowed(func,a))
    {
      const size_t b = (a<=NF_MAX_ARITY)?a:0;
      for (size_t nfs=0; (nfs >> b) == 0; nfs++)
      {
        if (a==0)
        {
          // This is a constant function; result can be derived by reference.
          fprintf(f,  "static inline const data_expression rewr_%zu_%zu_%zu(",core::index_traits<data::function_symbol,function_symbol_key_type, 2>::index(func),a,nfs);
        }
        else
        {
          fprintf(f,  "static inline data_expression rewr_%zu_%zu_%zu(",core::index_traits<data::function_symbol,function_symbol_key_type, 2>::index(func),a,nfs);
        }
        for (size_t i=0; i<a; i++)
        {
          if (((nfs >> i) & 1) ==1) // nfs indicates in binary form which arguments are in normal form.
          {
            fprintf(f, (i==0)?"const data_expression& arg%zu":", const data_expression& arg%zu",i);
          }
          else
          {
            fprintf(f, (i==0)?"const data_expression& arg_not_nf%zu":", const data_expression& arg_not_nf%zu",i);
          }
        }
        fprintf(f,  ");\n");

        fprintf(f,  "static inline data_expression rewr_%zu_%zu_%zu_term(const application& %s){ return rewr_%zu_%zu_%zu(", 
            core::index_traits<data::function_symbol,function_symbol_key_type, 2>::index(func), 
            a, 
            nfs,
            (a==0?"":"t"),
            core::index_traits<data::function_symbol,function_symbol_key_type, 2>::index(func), 
            a,
            nfs);
        for(size_t i = 0; i < a; ++i)
        {
          // fprintf(f,  "%st[%zu]", (i == 0?"":", "), i);
          fprintf(f,  "%s%s", (i == 0?"":", "), get_recursive_argument(func.sort(),i,"t").c_str());
        }
        fprintf(f,  "); }\n");
      }
    }
  }
}

void RewriterCompilingJitty::BuildRewriteSystem()
{
  FILE* f;
  CleanupRewriteSystem();

  // Try to find out from environment which compile script to use.
  // If not set, choose one of the following two:
  // * if "mcrl2compilerewriter" is in the same directory as the executable,
  //   this is the version we favour. This is especially needed for single
  //   bundle applications on MacOSX. Furthermore, it is the more foolproof
  //   approach on other platforms.
  // * by default, fall back to the system provided mcrl2compilerewriter script.
  //   in this case, we rely on the script being available in the user's
  //   $PATH environment variable.
  std::string compile_script;
  char* env_compile_script = getenv("MCRL2_COMPILEREWRITER");
  if (env_compile_script != NULL)
  {
    compile_script = env_compile_script;
  }
  else if(mcrl2::utilities::file_exists(mcrl2::utilities::get_executable_basename() + "/mcrl2compilerewriter"))
  {
    compile_script = mcrl2::utilities::get_executable_basename() + "/mcrl2compilerewriter";
  }
  else
  {
    compile_script = "mcrl2compilerewriter";
  }

  rewriter_so = new uncompiled_library(compile_script);
  mCRL2log(verbose) << "using '" << compile_script << "' to compile rewriter." << std::endl;

  jittyc_eqns.clear();

  ar_size = 0;
  int2ar_idx.clear();

  function_symbol_vector all_function_symbols=m_data_specification_for_enumeration.constructors();
  all_function_symbols.insert(all_function_symbols.begin(),
                              m_data_specification_for_enumeration.mappings().begin(),
                              m_data_specification_for_enumeration.mappings().end());
  for(function_symbol_vector::const_iterator l = all_function_symbols.begin()
        ; l != all_function_symbols.end()
        ; ++l)
  {
    if (int2ar_idx.count(*l) == 0)
    {
      size_t arity = getArity(*l);
      int2ar_idx[*l]=ar_size;
      ar_size += (arity*(arity+1))/2;
    }
  }
  
  for(std::set < data_equation >::const_iterator it=rewrite_rules.begin();
                   it!=rewrite_rules.end(); ++it)
  {
    size_t main_op_id_index=core::index_traits<data::function_symbol,function_symbol_key_type, 2>::index(get_function_symbol_of_head(it->lhs())); // main symbol of equation.
    if (main_op_id_index>=jittyc_eqns.size())
    {
      jittyc_eqns.resize(main_op_id_index+1);
    }
    jittyc_eqns[main_op_id_index].push_front(*it);
  }
  fill_always_rewrite_array();

  f = MakeTempFiles();

  //
  //  Print includes
  //
  fprintf(f, "#include \"mcrl2/data/detail/rewrite/jittycpreamble.h\"\n");

  //
  // Print defs
  //

  fprintf(f,
          "using namespace mcrl2::data;\n"
         );

  // Make a functional push_front to be used in the where clause.
  fprintf(f,"static aterm_list jittyc_local_push_front(aterm_list l, const aterm& e)\n"
            "{\n"
            "  l.push_front(e);\n"
            "  return l;\n"
            "}\n");

  // - Calculate maximum occurring arity
  // - Forward declarations of rewr_* functions
  //
  size_t max_arity = 0;
  for(function_symbol_vector::const_iterator l = all_function_symbols.begin()
        ; l != all_function_symbols.end()
        ; ++l)
  {
    const data::function_symbol fs=*l;
    size_t arity = getArity(fs);
    if (arity > max_arity)
    {
      max_arity = arity;
    }
    if (data_equation_selector(fs))
    {
      declare_rewr_functions(f, fs, arity);
    }
  }
  
  fprintf(f,  "\n\n");

  //
  // Declare function types
  //
  fprintf(f,  "typedef data_expression (*func_type)(const data_expression& );\n");
  fprintf(f,  "func_type* int2func[%zu];\n", max_arity+1);
  fprintf(f,  "func_type* int2func_head_in_nf[%zu];\n", max_arity+1);

  // Set this rewriter, to use its functions.
  fprintf(f,  "mcrl2::data::detail::RewriterCompilingJitty *this_rewriter;\n");

  fprintf(f, "const data_expression& pass_on(const data_expression& t)\n");
  fprintf(f, "{\n");
  fprintf(f, "  return t;\n");
  fprintf(f, "}\n");


  // Make functions that construct applications with arity n where 5< n <= max_arity.
  for (size_t i=5; i<=max_arity; ++i)
  {
    fprintf(f,
            "static application make_term_with_many_arguments(const data_expression& head");
    for (size_t j=1; j<=i; ++j)
    {
      fprintf(f, ", const data_expression& arg%zu",j);
    }
    fprintf(f, ")\n"
            "{\n");
    // It could be that the use of a vector below is too expensive.
    fprintf(f,
      "  std::vector<data_expression> buffer;\n"
      "  buffer.reserve(%ld);\n",i);

    for (size_t j=0; j<i; ++j)
    {
      fprintf(f, "  buffer.push_back(arg%zu);\n",j+1);
    }

    fprintf(f, "  return application(head,buffer.begin(),buffer.end());\n");

    fprintf(f, "}\n\n");
  }


  
  // Implement the equations of every operation. -------------------------------
  //
  for (function_symbol_vector::const_iterator j=all_function_symbols.begin();
              j!=all_function_symbols.end(); ++j) 
  {
    const data::function_symbol fs=*j;
    const size_t arity = getArity(fs);

    if (data_equation_selector(fs))
    {
      stringstream ss;
      ss << fs.sort();
      fprintf(f,  "// %ld %s %s\n",core::index_traits<data::function_symbol,function_symbol_key_type, 2>::index(fs),to_string(fs).c_str(),ss.str().c_str());

      for (size_t a=0; a<=arity; a++)
      {
        if (arity_is_allowed(fs,a))
        {
          nfs_array nfs_a(a);
          int b = (a<=NF_MAX_ARITY)?a:0;
          for (size_t nfs=0; (nfs >> b) == 0; nfs++)
          {
            if (a==0)
            {
              fprintf(f,  "static const data_expression rewr_%zu_%zu_%zu(",core::index_traits<data::function_symbol,function_symbol_key_type, 2>::index(fs),a,nfs);
            }
            else
            {
              fprintf(f,  "static data_expression rewr_%zu_%zu_%zu(",core::index_traits<data::function_symbol,function_symbol_key_type, 2>::index(fs),a,nfs);
            }
            for (size_t i=0; i<a; i++)
            {
              if (((nfs >> i) & 1) ==1) // nfs indicates in binary form which arguments are in normal form.
              {
                fprintf(f, (i==0)?"const data_expression& arg%zu":", const data_expression& arg%zu",i);
              }
              else
              {
                fprintf(f, (i==0)?"const data_expression& arg_not_nf%zu":", const data_expression& arg_not_nf%zu",i);
              }
            }
            fprintf(f,  ")\n"
                    "{\n"
                   );
// for (size_t i=0; i<a; i++)
// {
//   if (((nfs >> i) & 1) ==1) // nfs indicates in binary form which arguments are in normal form.
//   {
//     fprintf(f, "  std::cerr << \"ARG\%zu \"  << arg%zu << \"\\n\";\n",i,i);
//   }
//   else
//   {
//     fprintf(f, "  std::cerr << \"ARg\%zu \" << arg_not_nf%zu << \"\\n\";\n",i,i);
//   }
// }
            if (core::index_traits<data::function_symbol,function_symbol_key_type, 2>::index(fs)<jittyc_eqns.size() && !jittyc_eqns[core::index_traits<data::function_symbol,function_symbol_key_type, 2>::index(fs)].empty() )
            {
            // Implement strategy
              if (0 < a)
              {
                nfs_a.set_value(nfs);
              }
              implement_strategy(f,create_strategy(jittyc_eqns[core::index_traits<data::function_symbol,function_symbol_key_type, 2>::index(fs)],
                                    core::index_traits<data::function_symbol,function_symbol_key_type, 2>::index(fs),
                                    a,nfs_a,true_inner),a,1,fs,nfs);
            }
            else
            {
              std::vector<bool> used;
              for (size_t k=0; k<a; k++)
              {
                used.push_back((nfs & ((size_t)1 << k)) != 0);
              }
              finish_function(f,a,fs,used);
            }

            fprintf(f,                 "}\n");
          }
        }
      }
      fprintf(f,  "\n");
    }
  }

  fprintf(f,
          "void rewrite_init(RewriterCompilingJitty *r)\n"
          "{\n"
          "  this_rewriter=r;\n"
          "  assert(this_rewriter->rewriter_binding_variable_lists.size()==%zu);\n"
          "  assert(this_rewriter->rewriter_bound_variables.size()==%zu);\n",
          rewriter_binding_variable_lists.size(),rewriter_bound_variables.size()
         );
  fprintf(f,  "\n");

  // Also add the created function symbols that represent partly rewritten functions.
  all_function_symbols.insert(all_function_symbols.begin(),
                              partially_rewritten_functions.begin(),
                              partially_rewritten_functions.end());

  /* put the functions that start the rewriting in the array int2func */
  fprintf(f,  "\n");
  fprintf(f,  "\n");
  // Generate the entries for int2func.
  for (size_t i=0; i<=max_arity; i++)
  {
    fprintf(f,  "  int2func[%zu] = (func_type *) malloc(%zu*sizeof(func_type));\n",i,core::index_traits<data::function_symbol,function_symbol_key_type, 2>::max_index()+1);
    for (function_symbol_vector::const_iterator j=all_function_symbols.begin();
                        j!=all_function_symbols.end(); ++j)
    {
      const data::function_symbol fs=*j;

      if (partially_rewritten_functions.count(fs)>0)
      {
        if (arity_is_allowed(fs,i))
        {
          // We are dealing with a partially rewritten function here. Remove the "@_" at
          // the beginning of the string.
<<<<<<< HEAD
          const string c_function_name=pp(fs.name());
          fprintf(f,  "  int2func[%zu][%zu] = (func_type)%s;\n",i,core::index_traits<data::function_symbol,function_symbol_key_type, 2>::index(fs),
                                         c_function_name.substr(2,c_function_name.size()-2).c_str());
=======
          const string c_function_name=core::pp(fs.name());
          fprintf(f,  "  int2func[%zu][%zu] = %s;\n",i+1,j,c_function_name.substr(2,c_function_name.size()-2).c_str());
>>>>>>> ff0ba595
        }
      }
      else if (data_equation_selector(fs) && arity_is_allowed(fs,i))
      {
        fprintf(f,  "  int2func[%zu][%zu] = (func_type)rewr_%zu_%zu_0_term;\n",i,core::index_traits<data::function_symbol,function_symbol_key_type, 2>::index(fs),core::index_traits<data::function_symbol,function_symbol_key_type, 2>::index(fs),i);
      }
    }
  }
  // Generate the entries for int2func_head_in_nf. Entries for constants (with arity 0) are not required.
  for (size_t i=1; i<=max_arity; i++)
  {
    fprintf(f,  "  int2func_head_in_nf[%zu] = (func_type *) malloc(%zu*sizeof(func_type));\n",i,core::index_traits<data::function_symbol,function_symbol_key_type, 2>::max_index()+1);
    for (function_symbol_vector::const_iterator j=all_function_symbols.begin();
                        j!=all_function_symbols.end(); ++j)
    {
      const data::function_symbol fs=*j;
      if (partially_rewritten_functions.count(fs)>0)
      {
        if (arity_is_allowed(fs,i))
        {
          // We are dealing with a partially rewritten function here.
          // This cannot be invoked for any normal function.
        }
      }
      else if (data_equation_selector(fs) && arity_is_allowed(fs,i))
      {
        if (i<=NF_MAX_ARITY)
        {
          fprintf(f,  "  int2func_head_in_nf[%zu][%zu] = (func_type)rewr_%zu_%zu_1_term;\n",i,
                        core::index_traits<data::function_symbol,function_symbol_key_type, 2>::index(fs),
                        core::index_traits<data::function_symbol,function_symbol_key_type, 2>::index(fs),i);
        }
        else
        {
          // If i>NF_MAX_ARITY no compiled rewrite function where the head is already in nf is available.
          fprintf(f,  "  int2func_head_in_nf[%zu][%zu] = (func_type)rewr_%zu_%zu_0_term;\n",i,
                                core::index_traits<data::function_symbol,function_symbol_key_type, 2>::index(fs),
                                core::index_traits<data::function_symbol,function_symbol_key_type, 2>::index(fs),i);
        }
      }
    }
  }
  // Generate code to cleanup int2func.
  fprintf(f,  "}\n"
          "\n"
          "void rewrite_cleanup()\n"
          "{\n"
         );
  fprintf(f,  "\n");
  for (size_t i=0; i<=max_arity; i++)
  {
    fprintf(f,  "  free(int2func[%zu]);\n",i);
    fprintf(f,  "  free(int2func_head_in_nf[%zu]);\n",i);
  }
  fprintf(f,  "}\n"
          "\n"

         );

  fprintf(f,
      "struct argument_rewriter_struct\n"
      "{\n"
      "  argument_rewriter_struct()\n"
      "  {}\n"
      "\n"
      "  data_expression operator()(const data_expression& arg) const\n"
      "  {\n"
      "    return rewrite(arg);\n"
      "  }\n"
      "};\n\n");

  fprintf(f,
      "data_expression rewrite_appl_aux(const application& t)\n"
      "{\n"
      "  mcrl2::data::function_symbol thead;\n"
      "  if (mcrl2::data::detail::head_is_function_symbol(t,thead))\n"
      "  {\n"
      "    const size_t function_index = mcrl2::core::index_traits<mcrl2::data::function_symbol,function_symbol_key_type, 2>::index(thead);\n"
      "    const size_t total_arity=recursive_number_of_args(t);\n"
      "    if (function_index < %zu)\n"
      "    {\n"
      "      assert(total_arity < %zu);\n"
      "      assert(int2func[total_arity][function_index] != NULL);\n"
      "      return int2func[total_arity][function_index](t);\n"
      "    }\n"
      "    else\n"
      "    {\n"
      "      const argument_rewriter_struct argument_rewriter;\n"
      "      return mcrl2::data::application(rewrite(t.head()),t.begin(),t.end(),argument_rewriter);\n"
      "    }\n"
      "  }\n"
      "  // Here the head symbol of, which can be deeply nested, is not a function_symbol. \n"
      "  using namespace mcrl2::data;\n"
      "  using namespace mcrl2::data::detail;\n"
      "  const data_expression& head0=get_nested_head(t);\n"
      "  const data_expression head=\n"
      "       (is_variable(head0)?\n"
      "            (*(this_rewriter->global_sigma))(aterm_cast<const variable>(head0)):\n"
      "       (is_where_clause(head0)?\n"
      "            this_rewriter->rewrite_where(atermpp::aterm_cast<where_clause>(head0),*(this_rewriter->global_sigma)):\n"
      "             head0));\n"
      "  \n"
      "  // Reconstruct term t.\n"
      "  const application t1((head0==head)?t:replace_nested_head(t,head));\n"
                                    
      "  const data_expression head1(get_nested_head(t1));\n"
      "  // Here head1 has the shape\n"
      "  // variable, function_symbol, lambda y1,....,ym.u, forall y1,....,ym.u or exists y1,....,ym.u,\n"
      "  if (is_abstraction(head1))\n"
      "  {\n"
      "    const abstraction& heada(head1);\n"
      "    const binder_type& binder(heada.binding_operator());\n"
      "    if (is_lambda_binder(binder))\n"
      "    {\n"
      "      return this_rewriter->rewrite_lambda_application(t1,*(this_rewriter->global_sigma));\n"
      "    }\n"
      "    if (is_exists_binder(binder))\n"
      "    {\n"
      "      return this_rewriter->existential_quantifier_enumeration(head1,*(this_rewriter->global_sigma));\n"
      "    }\n"
      "    assert(is_forall_binder(binder));\n"
      "    return this_rewriter->universal_quantifier_enumeration(head1,*(this_rewriter->global_sigma));\n"
      "  }\n"
      "  \n"
      "  if (is_variable(head1))\n"
      "  {\n"
      "    const argument_rewriter_struct argument_rewriter;\n"
      "    return rewrite_all_arguments(t1,argument_rewriter);\n"
      "  }\n"
      "  \n"
      "  \n"
      "  // Here t1 has the shape application(u0,u1,...,un).\n"
      "  // Moreover, the head symbol of t1, head1, is a function symbol.\n"
      "  const mcrl2::data::function_symbol& f(head1);\n"
      "  const size_t function_index = mcrl2::core::index_traits<mcrl2::data::function_symbol,function_symbol_key_type, 2>::index(f);\n"
      "  assert(function_index < %zu);\n"
      "  const size_t total_arity=recursive_number_of_args(t1);\n"
      "  assert( int2func_head_in_nf[total_arity][function_index] != NULL);\n"
      "  return  int2func_head_in_nf[total_arity][function_index](t);\n"
      "}\n\n",
      core::index_traits<data::function_symbol,function_symbol_key_type, 2>::max_index()+1, 
      max_arity+1,
      core::index_traits<data::function_symbol,function_symbol_key_type, 2>::max_index()+1
      );

  fprintf(f,
      "data_expression rewrite_external(const data_expression& t)\n"
      "{\n"
      "  return rewrite(t);\n"
      "}\n\n"
       );

  // Moved part of the rewrite function to rewrite_aux, such that the compiler
  // can inline rewrite more often, and so gain some performance.
  fprintf(f,
      "data_expression rewrite_aux(const data_expression& t)\n"
      "{\n"
// "std::cerr << \"Internal rewrite AUX \" << t << \"\\n\";"
      "  using namespace mcrl2::data;\n"
      "  // Term t does not have the shape application(t1,...,tn)\n"
      "  if (is_variable(t))\n"
      "  {\n"
      "    const variable& v(t);\n"
      "    return (*(this_rewriter->global_sigma))(v);\n"
      "  }\n"
      "  if (mcrl2::data::is_abstraction(t))\n"
      "  {\n"
      "    const abstraction& ta(t);\n"
      "    const binder_type& binder(ta.binding_operator());\n"
      "    if (is_exists_binder(binder))\n"
      "    {\n"
      "      return this_rewriter->existential_quantifier_enumeration(t,*(this_rewriter->global_sigma));\n"
      "    }\n"
      "    if (is_forall_binder(binder))\n"
      "    {\n"
      "      return this_rewriter->universal_quantifier_enumeration(t,*(this_rewriter->global_sigma));\n"
      "    }\n"
      "    assert(mcrl2::data::is_lambda_binder(binder));\n"
      "    return this_rewriter->rewrite_single_lambda(\n"
      "               ta.variables(),ta.body(),false,*(this_rewriter->global_sigma));\n"
      "  }\n"
      "  assert(mcrl2::data::is_where_clause(t));\n"
      "  const where_clause& tw(t);\n"
      "  return this_rewriter->rewrite_where(tw,*(this_rewriter->global_sigma));\n"
      "}\n\n");

  fprintf(f,
      "static inline data_expression rewrite(const data_expression& t)\n"
      "{\n"
//"std::cerr << \"Internal rewrite \" << t << \"\\n\";"
      "  using namespace mcrl2::data;\n"
//      "  if (is_function_symbol(t))\n"  // Less efficient than the rule below.
      "  if (atermpp::detail::addressf(aterm_cast<const aterm_appl>(t).function())==%ld) // t is a function_symbol \n"
      "  {\n"
      "    // Term t is a function_symbol\n"
      "    const mcrl2::data::function_symbol& f(t);\n"
      "    const size_t function_index = mcrl2::core::index_traits<mcrl2::data::function_symbol,function_symbol_key_type, 2>::index(f);\n"
      "    if (function_index < %zu)\n"
      "    {\n"
      "      const size_t arity=0;\n"
      "      assert(int2func[arity][function_index] != NULL);\n"
      "      return int2func[arity][function_index](t);\n"
      "    }\n"
      "    else\n"
      "    {\n"
      "      return t;\n"
      "    }\n"
      "  }\n"
      "  \n"
      "  if (is_application(t))\n"
      "  {\n"
      "    const application& ta(t);\n"
      "    const mcrl2::data::function_symbol& head(ta.head());\n"
      "    if (atermpp::detail::addressf(aterm_cast<const aterm_appl>(head).function())==%ld) // head is a function_symbol \n"
      "    {\n"
      "      const size_t function_index = mcrl2::core::index_traits<mcrl2::data::function_symbol,function_symbol_key_type, 2>::index(head);\n"
      "      const size_t total_arity=ta.size();\n"
      "      if (function_index < %zu)\n"
      "      {\n"
//"std::cerr << \"TA \" << total_arity << \" FI \" << function_index << \" HEAD \" << head << \" Point \" << atermpp::detail::address(head) << \"\\n\";\n"
      "        assert(total_arity < %zu);\n"
      "        assert(int2func[total_arity][function_index] != NULL);\n"
      "        return int2func[total_arity][function_index](t);\n"
      "      }\n"
      "      else\n"
      "      {\n"
      "        const argument_rewriter_struct argument_rewriter;\n"
      "        return mcrl2::data::application(rewrite(ta.head()),ta.begin(),ta.end(),argument_rewriter);\n"
      "      }\n"
      "    }\n"
      "    else\n"
      "    {\n"
      "      return rewrite_appl_aux(ta);\n"
      "    }\n"
      "  }\n"
      "  \n"
      "  return rewrite_aux(t);\n"
      "}\n",
      atermpp::detail::addressf(aterm_cast<const aterm_appl>(sort_bool::true_()).function()),
      core::index_traits<data::function_symbol,function_symbol_key_type, 2>::max_index()+1, 
      atermpp::detail::addressf(aterm_cast<const aterm_appl>(sort_bool::true_()).function()),
      core::index_traits<data::function_symbol,function_symbol_key_type, 2>::max_index()+1, 
      max_arity+1);


  fclose(f);

  mCRL2log(verbose) << "compiling rewriter..." << std::endl;

  try
  {
    rewriter_so->compile(rewriter_source);
  }
  catch(std::runtime_error& e)
  {
    rewriter_so->leave_files();
    throw mcrl2::runtime_error(std::string("Could not compile rewriter: ") + e.what());
  }

  mCRL2log(verbose) << "loading rewriter..." << std::endl;

  bool (*init)(rewriter_interface*);
  rewriter_interface interface = { mcrl2::utilities::get_toolset_version(), "Unknown error when loading rewriter.", this, NULL, NULL };
  try
  {
    init = reinterpret_cast<bool(*)(rewriter_interface *)>(rewriter_so->proc_address("init"));
  }
  catch(std::runtime_error& e)
  {
    rewriter_so->leave_files();
    throw mcrl2::runtime_error(std::string("Could not load rewriter: ") + e.what());
  }

#ifdef NDEBUG // In non debug mode clear compiled files directly after loading.
  try
  {
    rewriter_so->cleanup();
  }
  catch (std::runtime_error& error)
  {
    mCRL2log(mcrl2::log::error) << "Could not cleanup temporary files: " << error.what() << std::endl;
  }
#endif

  if (!init(&interface))
  {
    throw mcrl2::runtime_error(std::string("Could not load rewriter: ") + interface.status);
  }
  so_rewr_cleanup = interface.rewrite_cleanup;
  so_rewr = interface.rewrite_external;

  mCRL2log(verbose) << interface.status << std::endl;

  need_rebuild = false;
}

RewriterCompilingJitty::RewriterCompilingJitty(
                          const data_specification& data_spec, 
                          const used_data_equation_selector& equation_selector):
   Rewriter(data_spec,equation_selector)
{
  // data_equation_selector=equations_selector;
  so_rewr_cleanup = NULL;
  rewriter_so = NULL;
  // m_data_specification_for_enumeration = DataSpec;
  initialise_common();
  CompileRewriteSystem(data_spec);
}

RewriterCompilingJitty::~RewriterCompilingJitty()
{
  CleanupRewriteSystem();
  finalise_common();
}

data_expression RewriterCompilingJitty::rewrite(
     const data_expression& term,
     substitution_type& sigma)
{
  if (need_rebuild)
  {
    BuildRewriteSystem();
  }
  // Save global sigma and restore it afterwards, as rewriting might be recursive with different
  // substitutions, due to the enumerator.
  substitution_type *saved_sigma=global_sigma;
  global_sigma=& sigma;
  const data_expression result=so_rewr(term);
  global_sigma=saved_sigma;
  return result;
}

rewrite_strategy RewriterCompilingJitty::getStrategy()
{
  return jitty_compiling;
}

}
}
}

#endif<|MERGE_RESOLUTION|>--- conflicted
+++ resolved
@@ -1862,7 +1862,8 @@
               whitespace(d*2),
               // (level==1)?"arg":"t",parent,cur_arg,
               (level==1)?"arg":"t",parent,cur_arg,
-              (void*)atermpp::detail::address(aterm_cast<function_symbol>(tree[0])),pp(aterm_cast<data::function_symbol>(tree[0]).name()).c_str(),
+              (void*)atermpp::detail::address(aterm_cast<function_symbol>(tree[0])),
+                      static_cast<const std::string&>(aterm_cast<data::function_symbol>(tree[0]).name()).c_str(),
               whitespace(d*2),
               whitespace(d*2),cnt,(level==1)?"arg":"t",parent,cur_arg
              );
@@ -1874,7 +1875,8 @@
               whitespace(d*2),
               (level==1)?"arg":"t",parent,cur_arg,
               (level==1)?"arg":"t",parent,cur_arg,
-              (void*)atermpp::detail::address(aterm_cast<function_symbol>(tree[0])),pp(aterm_cast<data::function_symbol>(tree[0]).name()).c_str(),
+              (void*)atermpp::detail::address(aterm_cast<function_symbol>(tree[0])),
+                      static_cast<const std::string&>(aterm_cast<data::function_symbol>(tree[0]).name()).c_str(),
               whitespace(d*2),
               whitespace(d*2),cnt,(level==1)?"arg":"t",parent,cur_arg
              );
@@ -2767,14 +2769,9 @@
         {
           // We are dealing with a partially rewritten function here. Remove the "@_" at
           // the beginning of the string.
-<<<<<<< HEAD
-          const string c_function_name=pp(fs.name());
+          const string c_function_name=core::pp(fs.name());
           fprintf(f,  "  int2func[%zu][%zu] = (func_type)%s;\n",i,core::index_traits<data::function_symbol,function_symbol_key_type, 2>::index(fs),
                                          c_function_name.substr(2,c_function_name.size()-2).c_str());
-=======
-          const string c_function_name=core::pp(fs.name());
-          fprintf(f,  "  int2func[%zu][%zu] = %s;\n",i+1,j,c_function_name.substr(2,c_function_name.size()-2).c_str());
->>>>>>> ff0ba595
         }
       }
       else if (data_equation_selector(fs) && arity_is_allowed(fs,i))
