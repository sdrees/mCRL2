%--- From tcilatex.tex ---%
%\def\dsum{\mathop{\displaystyle \sum }}%
%\def\dprod{\mathop{\displaystyle \prod }}%
%\def\dbigcap{\mathop{\displaystyle \bigcap }}%
%\def\dbigwedge{\mathop{\displaystyle \bigwedge }}%
%\def\dbigoplus{\mathop{\displaystyle \bigoplus }}%
%\def\dbigodot{\mathop{\displaystyle \bigodot }}%
%\def\dbigsqcup{\mathop{\displaystyle \bigsqcup }}%
%\def\dcoprod{\mathop{\displaystyle \coprod }}%
%\def\dbigcup{\mathop{\displaystyle \bigcup }}%
%\def\dbigvee{\mathop{\displaystyle \bigvee }}%
%\def\dbigotimes{\mathop{\displaystyle \bigotimes }}%
%\def\dbiguplus{\mathop{\displaystyle \biguplus }}%
%\def\QQfnmark#1{\footnotemark}
%\def\QQfntext#1#2{\addtocounter{footnote}{#1}\footnotetext{#2}}
%--------------------------%


\documentclass{article}
%%%%%%%%%%%%%%%%%%%%%%%%%%%%%%%%%%%%%%%%%%%%%%%%%%%%%%%%%%%%%%%%%%%%%%%%%%%%%%%%%%%%%%%%%%%%%%%%%%%%%%%%%%%%%%%%%%%%%%%%%%%%%%%%%%%%%%%%%%%%%%%%%%%%%%%%%%%%%%%%%%%%%%%%%%%%%%%%%%%%%%%%%%%%%%%%%%%%%%%%%%%%%%%%%%%%%%%%%%%%%%%%%%%%%%%%%%%%%%%%%%%%%%%%%%%%
\usepackage{fullpage}
\usepackage{amsmath}
\usepackage{amsfonts}
\usepackage{amssymb}

\setcounter{MaxMatrixCols}{10}
%TCIDATA{OutputFilter=LATEX.DLL}
%TCIDATA{Version=5.50.0.2890}
%TCIDATA{<META NAME="SaveForMode" CONTENT="1">}
%TCIDATA{BibliographyScheme=Manual}
%TCIDATA{Created=Tuesday, January 15, 2008 14:02:49}
<<<<<<< HEAD
%TCIDATA{LastRevised=Thursday, September 16, 2010 14:45:33}
=======
%TCIDATA{LastRevised=Tuesday, March 01, 2011 14:42:19}
>>>>>>> c1964886
%TCIDATA{<META NAME="GraphicsSave" CONTENT="32">}
%TCIDATA{<META NAME="DocumentShell" CONTENT="Standard LaTeX\Blank - Standard LaTeX Article">}
%TCIDATA{CSTFile=40 LaTeX article.cst}

\font \aap cmmi10
\newcommand{\at}[1]{\mbox{\aap ,} #1}
\newcommand{\ap}{{:}}
\newcommand{\tuple}[1]{\ensuremath{\langle {#1} \rangle}}
\newtheorem{theorem}{Theorem}
\newtheorem{acknowledgement}[theorem]{Acknowledgement}
\newtheorem{algorithm}[theorem]{Algorithm}
\newtheorem{axiom}[theorem]{Axiom}
\newtheorem{case}[theorem]{Case}
\newtheorem{claim}[theorem]{Claim}
\newtheorem{conclusion}[theorem]{Conclusion}
\newtheorem{condition}[theorem]{Condition}
\newtheorem{conjecture}[theorem]{Conjecture}
\newtheorem{corollary}[theorem]{Corollary}
\newtheorem{criterion}[theorem]{Criterion}
\newtheorem{definition}[theorem]{Definition}
\newtheorem{example}[theorem]{Example}
\newtheorem{exercise}[theorem]{Exercise}
\newtheorem{lemma}[theorem]{Lemma}
\newtheorem{notation}[theorem]{Notation}
\newtheorem{problem}[theorem]{Problem}
\newtheorem{proposition}[theorem]{Proposition}
\newtheorem{remark}[theorem]{Remark}
\newtheorem{solution}[theorem]{Solution}
\newtheorem{summary}[theorem]{Summary}
\newenvironment{proof}[1][Proof]{\noindent\textbf{#1.} }{\ \rule{0.5em}{0.5em}}
\input{tcilatex}
\begin{document}

\title{PBES Implementation Notes}
\author{Wieger Wesselink}
\maketitle

This document contains details about data structures and algorithms of the
PBES Library of the mCRL2 toolset.

\section{Definitions}

Parameterised Boolean Equation Systems (PBESs) are empty (denoted $\epsilon $%
) or finite sequences of fixed point equations, where each equation is of
the form $(\mu X(d{:}D)=\phi $ or $(\nu X(d{:}D)=\phi $. The left-hand side
of each equation consists of a \emph{fixed point symbol}, where $\mu $
indicates a least and $\nu $ a greatest fixed point, and a sorted predicate
variable $X$ of sort $D\rightarrow B$, taken from some countable domain of
sorted predicate variables $\mathcal{X}$. The right-hand side of each
equation is a predicate formula as defined below.

\begin{definition}
\emph{Predicate formulae} $\phi $ are defined by the following grammar: 
\begin{equation*}
\phi ::=b~|~X(e)~|~\lnot \phi ~|~\phi \oplus \phi ~|~\mathsf{Q}d:D.~\phi
\end{equation*}%
where $\oplus \in \{\wedge ,\vee ,\Rightarrow \}$, $\mathsf{Q}\in \{\forall
,\exists \}$, $b$ is a data term of sort $\mathsf{B}$, $X$ is a predicate
variable, $d$ is a data variable of sort $D$ and $e$ is a vector of data
terms.
\end{definition}

The set of predicate variables that occur in a predicate formula $\phi $,
denoted by $\mathsf{occ}$, is defined recursively as follows, for any
formulae $\phi _{1},\phi _{2}$: 
\begin{equation*}
\begin{array}{llll}
\mathsf{occ(}{b)} & =_{def}\emptyset & \mathsf{occ(}{X(e))} & =_{def}\{X\}
\\ 
\mathsf{occ(}{\phi _{1}\oplus \phi _{2})} & =_{def}\mathsf{occ(}{\phi _{1})}%
\cup \mathsf{occ(}{\phi _{2})}\qquad & \mathsf{occ}(\mathsf{Q}d:D{.~\phi
_{1})} & =_{def}\mathsf{occ(}{\phi _{1})}.%
\end{array}%
\end{equation*}%
Extended to equation systems, $\mathsf{occ}{(}\mathcal{E}{)}$ is the union
of all variables occurring at the right-hand side of equations in $\mathcal{E%
}$. Likewise, the set of predicate variable instantiations that occur in a
predicate formula $\phi $ is denoted by $\mathsf{iocc}$, and is defined
recursively as follows%
\begin{equation*}
\begin{array}{llll}
\mathsf{iocc(}{b)} & =_{def}\emptyset & \mathsf{iocc(}{X(e))} & 
=_{def}\{X(e)\} \\ 
\mathsf{iocc(}{\phi _{1}\oplus \phi _{2})} & =_{def}\mathsf{iocc(}{\phi _{1})%
}\cup \mathsf{iocc(}{\phi _{2})}\qquad & \mathsf{iocc}(\mathsf{Q}d:D{.~\phi
_{1})} & =_{def}\mathsf{iocc(}{\phi _{1})}.%
\end{array}%
\end{equation*}

For any equation system $\mathcal{E}$, the set of \emph{binding predicate
variables}, $\mathsf{bnd(}\mathcal{E})$, is the set of variables occurring
at the left-hand side of some equation in $\mathcal{E}$. Formally, we
define: 
\begin{equation*}
\begin{array}{llll}
\mathsf{bnd(}{\epsilon )} & =_{def}\emptyset \qquad & \mathsf{bnd(}{(\sigma
X(d{:}D)=\phi )~\mathcal{E)}} & =_{def}\mathsf{bnd(}{\mathcal{E)}}\cup \{X\}
\\ 
\mathsf{occ(}{\epsilon )} & =_{def}\emptyset \qquad & \mathsf{occ(}{(\sigma
X(d{:}D)=\phi )~\mathcal{E)}} & =_{def}\mathsf{occ(}{\mathcal{E)}}\cup 
\mathsf{occ(}{\phi )}.%
\end{array}%
\end{equation*}%
Let $\mathsf{dvar}(d)$ be the set of \emph{free data variables} occurring in
a data term $d$. The function $\mathsf{dvar}$ is extended to predicate
formulae using%
\begin{equation*}
\begin{array}{llll}
\mathsf{dvar(}{X(e))} & =_{def}\mathsf{dvar}(e) & \mathsf{dvar}(\mathsf{Q}d:D%
{.~\phi _{1})} & =_{def}\mathsf{dvar(}{\phi _{1})}\setminus \mathsf{dvar(}d{)%
}. \\ 
\mathsf{dvar(}{\phi _{1}\oplus \phi _{2})} & =_{def}\mathsf{dvar(}{\phi _{1})%
}\cup \mathsf{iocc(}{\phi _{2}).}\qquad &  & 
\end{array}%
\end{equation*}

The set of freely occurring predicate variables in $\mathcal{E}$, denoted $%
\mathsf{pvar}(\mathcal{E})$ is defined as $\mathsf{occ(}{\mathcal{E)}}%
\setminus \mathsf{bnd(}{\mathcal{E)}}$. An equation system $\mathcal{E}$ is
said to be \emph{well-formed} iff every binding predicate variable occurs at
the left-hand side of precisely one equation of $\mathcal{E}$. We only
consider well-formed equation systems in this paper.

An equation system $\mathcal{E}$ is called \emph{closed} if $\mathsf{pvar}(%
\mathcal{E})=\emptyset $ and \emph{open} otherwise. An equation $(\sigma
X(d:D)=\phi )$, where $\sigma $ denotes either the fixed point sign $\mu $
or $\nu $, is called \emph{data-closed} if the set of data variables that
occur freely in $\phi $ is contained in the set of variables induced by the
vector of variables $d$. An equation system is called \emph{data-closed} iff
each of its equations is data-closed.\newline

\begin{definition}
\emph{Action formulae} $\alpha $ are defined by the following grammar:%
\begin{equation*}
\alpha ::=b~|~\lnot \alpha ~|~\alpha \oplus \alpha ~|~\mathsf{Q}d:D.\alpha
~|~a(d)~|~\alpha \mbox{\aap ,}t
\end{equation*}%
where $\oplus \in \{\wedge ,\vee ,\Rightarrow \}$, $\mathsf{Q}\in \{\forall
,\exists \}$, $b$ is a data term of sort $\mathsf{B}$, $X$ is a predicate
variable, $d$ is a data variable of sort $D$ and $a$ is an action label.
\end{definition}

\begin{definition}
\emph{State formulae} $\phi $ are defined by the following grammar:%
\begin{equation*}
\phi ::=b~|~X(e)~|~\lnot \phi ~|~\phi \oplus \phi ~|~\mathsf{Q}d:D.~\phi
~|~\langle \alpha \rangle \phi ~|~[\alpha ]\phi ~|~\Delta ~|~\Delta
(t)~|~\nabla ~|~\nabla (t)~|~\sigma X(d{:}D:=e)
\end{equation*}%
where $\oplus \in \{\wedge ,\vee ,\Rightarrow \}$, $\mathsf{Q}\in \{\forall
,\exists \}$, $\sigma \in \{\mu ,\nu \}$, $b$ is a data term of sort $%
\mathsf{B}$, $X$ is a predicate variable, $d$ is a data variable of sort $D$
and $e$ is a vector of data terms and $\alpha $ is an action formula.
\end{definition}

\newpage

\subsection{Monotonicity}

\begin{definition}
A state formula is called \emph{monotonous} if it can be rewritten such that
propositional variables are not inside the scope of a negation or an
implication. More formally, a state formula $\varphi $ is monotonous if $%
m(\varphi )=true$, where $m$ is defined as follows. This definition applies
to predicate formulae as well.
\end{definition}

\begin{equation*}
\begin{array}{lll}
m(\lnot b) & =_{def} & \mathsf{true} \\ 
m(\lnot \lnot \varphi ) & =_{def} & m(\varphi ) \\ 
m(\lnot (\varphi \wedge \psi )) & =_{def} & m(\lnot \varphi )\wedge m(\lnot
\psi ) \\ 
m(\lnot (\varphi \vee \psi )) & =_{def} & m(\lnot \varphi )\wedge m(\lnot
\psi ) \\ 
m(\lnot (\varphi \Rightarrow \psi )) & =_{def} & m(\varphi )\wedge m(\lnot
\psi ) \\ 
m(\lnot \forall d{{:}D}.\varphi ) & =_{def} & m(\lnot \varphi ) \\ 
m(\lnot \exists d{{:}D}.\varphi ) & =_{def} & m(\lnot \varphi ) \\ 
m(\lnot \lbrack \alpha ]\varphi ) & =_{def} & m(\lnot \varphi ) \\ 
m(\lnot \langle \alpha \rangle \varphi ) & =_{def} & m(\lnot \varphi ) \\ 
m(\lnot \nabla ) & =_{def} & \mathsf{true} \\ 
m(\lnot \nabla (t)) & =_{def} & \mathsf{true} \\ 
m(\lnot \Delta ) & =_{def} & \mathsf{true} \\ 
m(\lnot \Delta (t)) & =_{def} & \mathsf{true} \\ 
m(\lnot X(e)) & =_{def} & \mathsf{false} \\ 
m(\lnot \mu X(d{:}D:=e).~\varphi )~~~ & =_{def}~~~ & m(\lnot \varphi \lbrack
X:=\lnot X]) \\ 
m(\lnot \nu X(d{:}D:=e).~\varphi )~~~ & =_{def}~~~ & m(\lnot \varphi \lbrack
X:=\lnot X]) \\ 
m(b) & =_{def} & \mathsf{true} \\ 
m(\varphi \wedge \psi ) & =_{def} & m(\varphi )\wedge m(\psi ) \\ 
m(\varphi \vee \psi ) & =_{def} & m(\varphi )\wedge m(\psi ) \\ 
m(\varphi \Rightarrow \psi ) & =_{def} & m(\lnot \varphi )\wedge m(\psi ) \\ 
m(\forall d{{:}D}.\varphi ) & =_{def} & m(\varphi ) \\ 
m(\exists d{{:}D}.\varphi ) & =_{def} & m(\varphi ) \\ 
m([\alpha ]\varphi ) & =_{def} & m(\varphi ) \\ 
m(\langle \alpha \rangle \varphi ) & =_{def} & m(\varphi ) \\ 
m(\nabla ) & =_{def} & \mathsf{true} \\ 
m(\nabla (t)) & =_{def} & \mathsf{true} \\ 
m(\Delta ) & =_{def} & \mathsf{true} \\ 
m(\Delta (t)) & =_{def} & \mathsf{true} \\ 
m(X(e)) & =_{def} & \mathsf{true} \\ 
m(\mu X(d{:}D:=e).~\varphi )~~~ & =_{def}~~~ & m(\varphi ) \\ 
m(\nu X(d{:}D:=e).~\varphi )~~~ & =_{def}~~~ & m(\varphi )%
\end{array}%
\end{equation*}

\newpage

\subsection{Normalization}

The normalization function $h$ is a function that eliminates implications
from a state formula $\varphi $, and that 'pushes' negations inwards to the
level of data expressions. A precondition of $h$ is that $\varphi $ is
monotonous. If this is not the case, during the computation a term $\lnot
X(e)$ will be encountered.%
\begin{equation*}
\begin{array}{lll}
h(\lnot b) & =_{def} & \lnot b \\ 
h(\lnot \lnot \varphi ) & =_{def} & h(\varphi ) \\ 
h(\lnot (\varphi \wedge \psi )) & =_{def} & h(\lnot \varphi )\vee h(\lnot
\psi ) \\ 
h(\lnot (\varphi \vee \psi )) & =_{def} & h(\lnot \varphi )\wedge h(\lnot
\psi ) \\ 
h(\lnot (\varphi \Rightarrow \psi )) & =_{def} & h(\varphi )\wedge h(\lnot
\psi ) \\ 
h(\lnot \forall d{{:}D}.\varphi ) & =_{def} & \exists d{{:}D}.h(\lnot
\varphi ) \\ 
h(\lnot \exists d{{:}D}.\varphi ) & =_{def} & \forall d{{:}D}.h(\lnot
\varphi ) \\ 
h(\lnot \lbrack \alpha ]\varphi ) & =_{def} & [\alpha ]h(\lnot \varphi ) \\ 
h(\lnot \langle \alpha \rangle \varphi ) & =_{def} & \langle \alpha \rangle
h(\lnot \varphi ) \\ 
h(\lnot \nabla ) & =_{def} & \Delta \\ 
h(\lnot \nabla (t)) & =_{def} & \Delta (t) \\ 
h(\lnot \Delta ) & =_{def} & \nabla \\ 
h(\lnot \Delta (t)) & =_{def} & \nabla (t) \\ 
h(\lnot X(e)) & =_{def} & undefined \\ 
h(\lnot \mu X(d{:}D:=e).~\varphi )~~~ & =_{def}~~~ & \nu X(d{:}%
D:=e).~h(\lnot \varphi \lbrack X:=\lnot X]) \\ 
h(\lnot \nu X(d{:}D:=e).~\varphi )~~~ & =_{def}~~~ & \mu X(d{:}%
D:=e).~h(\lnot \varphi \lbrack X:=\lnot X]) \\ 
h(b) & =_{def} & b \\ 
h(\varphi \wedge \psi ) & =_{def} & h(\varphi )\wedge h(\psi ) \\ 
h(\varphi \vee \psi ) & =_{def} & h(\varphi )\vee h(\psi ) \\ 
h(\varphi \Rightarrow \psi ) & =_{def} & h(\lnot \varphi )\vee h(\psi ) \\ 
h(\mathsf{Q}d{{:}D}.\varphi ) & =_{def} & \mathsf{Q}d{{:}D}.h(\varphi ) \\ 
h([\alpha ]\varphi ) & =_{def} & [\alpha ]h(\varphi ) \\ 
h(\langle \alpha \rangle \varphi ) & =_{def} & \langle \alpha \rangle
h(\varphi ) \\ 
h(\nabla ) & =_{def} & \nabla \\ 
h(\nabla (t)) & =_{def} & \nabla (t) \\ 
h(\Delta ) & =_{def} & \Delta \\ 
h(\Delta (t)) & =_{def} & \Delta (t) \\ 
h(X(d)) & =_{def} & X(d) \\ 
h(\sigma X(d{:}D:=e).~\varphi )~~~ & =_{def}~~~ & \sigma X(d{:}%
D:=e).~h(\varphi )%
\end{array}%
\end{equation*}%
\pagebreak

\subsection{The predicate formula normal form (PFNF)}

\begin{definition}
A predicate formula is said to be in \emph{Predicate Formula Normal Form}
(PFNF) if it has the following form: 
\begin{equation*}
\mathsf{Q}_{1}v_{1}{:}V_{1}.\cdots \mathsf{Q}_{n}v_{n}{:}V_{n}.~h\wedge
\bigwedge\limits_{i\in I}\left( g_{i}\implies \bigvee\limits_{j\in
J_{i}}~X^{j}(e^{j})\right)
\end{equation*}%
where $X^{j}\in \chi $ ($\chi $ is a countable of sorted predicate
variables), $\mathsf{Q}_{i}\in \{\forall ,\exists \}$, $I$ is a (possibly
empty) finite index set, each $J_{i}$ is a non-empty finite index set, and $%
h $ and every $g_{i}$ are simple formulae.
\end{definition}

Note that here $J_{i}$ is used to index a set of occurrences of not
necessarily different variables. For instance, $(n>0\implies X(3)\vee
X(5)\vee Y(6))$ is a formula complying to the definition of PFNF. So long as
it does not lead to confusion, we stick to the convention to drop the typing
of the quantified variables $v_{i}$. An algorithm to compute a PFNF is:

\begin{equation*}
\begin{array}{lll}
p(c) & =_{def} & c \\ 
p(X(d)) & =_{def} & X(d) \\ 
p(\forall {x{:}D}.\varphi ) & =_{def} & \forall {x{:}D}.p(\varphi ) \\ 
p(\exists {x{:}D}.\varphi ) & =_{def} & \exists {x{:}D}.p(\varphi ) \\ 
&  &  \\ 
p(\varphi \wedge \psi ) & =_{def} & 
\begin{array}{l}
\mathsf{Q}_{1}^{\varphi }\cdots \mathsf{Q}_{n^{\varphi }}^{\varphi }\mathsf{Q%
}_{1}^{\psi }\cdots \mathsf{Q}_{n^{\psi }}^{\psi }.~~\left( h^{\varphi
}\wedge h^{\psi }\right) \\ 
\wedge \bigwedge\limits_{i\in I^{\varphi }\cup I^{\psi }}\left(
g_{i}\implies \bigvee\limits_{j\in J_{i}}~X^{j}(e^{j})\right)%
\end{array}
\\ 
&  &  \\ 
p(\varphi \vee \psi ) & =_{def} & 
\begin{array}{l}
\mathsf{Q}_{1}^{\varphi }\cdots \mathsf{Q}_{n^{\varphi }}^{\varphi }\mathsf{Q%
}_{1}^{\psi }\cdots \mathsf{Q}_{n^{\psi }}^{\psi }.\left( h^{\varphi }\vee
h^{\psi }\right) \\ 
\wedge \bigwedge\limits_{i\in I^{\varphi }}\left( \left( \lnot h^{\psi
}\wedge g_{i}\right) \implies \bigvee\limits_{j\in J_{i}}~X^{j}(e^{j})\right)
\\ 
\wedge \bigwedge\limits_{i\in I^{\psi }}\left( \left( \lnot h^{\varphi
}\wedge g_{i}\right) \implies \bigvee\limits_{j\in J_{i}}~X^{j}(e^{j})\right)
\\ 
\wedge \bigwedge\limits_{i\in I^{\varphi },k\in I^{\psi }}\left( \left(
g_{i}\wedge g_{k}\right) \implies \bigvee\limits_{j\in J_{i},m\in
J_{k}}~X^{j}(e^{j})\vee X^{m}(e^{m})\right)%
\end{array}%
\end{array}%
\end{equation*}%
where

\begin{equation*}
\begin{array}{lll}
p(\varphi ) & = & \mathsf{Q}_{1}^{\varphi }\cdots \mathsf{Q}_{n^{\varphi
}}^{\varphi }.~h^{\varphi }\wedge \bigwedge\limits_{i\in I^{\varphi }}\left(
g_{i}\implies \bigvee\limits_{j\in J_{i}}~X^{j}(e^{j})\right) \\ 
p(\psi ) & = & \mathsf{Q}_{1}^{\psi }\cdots \mathsf{Q}_{n^{\psi }}^{\psi
}.~h^{\psi }\wedge \bigwedge\limits_{i\in I^{\psi }}\left( g_{i}\implies
\bigvee\limits_{j\in J_{i}}~X^{j}(e^{j})\right) ,%
\end{array}%
\end{equation*}%
under the assumption that $I^{\varphi }$ and $I^{\psi }$ are disjoint, and $%
v_{i}^{\varphi }\neq v_{j}^{\psi }$ for all $i,j$.\pagebreak

\section{Transforming an LPS to a PBES}

In this section we define the algorithm \textsc{lps2pbes} that generates a
PBES from a state formula and an LPS. Let $\langle {D_{p},d_{0},P}\rangle $
be the LPS given by

\begin{equation*}
\begin{array}{lrl}
\mathbf{proc}~P(x{:}D_{p}) & = & \sum_{i\in
I}\sum_{y:E_{i}}c_{i}(x,y)\rightarrow a_{i}(f_{i}(x,y))\mbox{\aap ,}%
t_{i}(x,y)\cdot P(g_{i}(x,y)) \\ 
& + & \sum_{j\in J}\sum_{y:E_{j}}c_{j}(x,y)\rightarrow \delta \mbox{\aap ,}%
t_{j}(x,y);%
\end{array}%
\end{equation*}%
where $a_{i}(f_{i}(x,y))$ is a multiset of actions. Then we define 
\begin{equation*}
\text{\textsc{lps2pbes}}(\sigma X(x_{f}:D_{f}:=d).~\varphi ,\langle {%
D_{p},d_{0},P}\rangle )=\mathbf{E}(\varphi ),
\end{equation*}%
where the function $\mathbf{E}$ is inductively defined using the tables
below. The function $\varphi $ has to be in positive normal form, i.e. it
may not contain any $\lnot $ or $\Rightarrow $ symbols. This is done using
the function $h$, as given below. There is also an untimed variant of the
algorithm, which can be obtained by removing all time references. A formula $%
\varphi $ not of the form $\sigma X(x_{f}:D_{f}:=d).~\varphi $ is first
translated into $\nu X().~\varphi $. We assume that $T:\mathbb{R}$ is a
unique fresh time variable that is generated by the algorithm.

\vspace{1cm}

%-------------------------------------%
%           function Sat
%-------------------------------------%
Let $a=\{a_{1},\ldots ,a_{n}\}$ and $b=\{b_{1},\ldots ,b_{n}\}$ be two multi
actions. Let $A$ be the set of all permutations $[i_{1},\ldots ,i_{n}]$ of $%
[1,\ldots n]$ such that $name(a_{k})=name(b_{i_{k}})$ for $k=1\ldots n$.
Then we define the function $\mathbf{Sat}$ as follows:

\begin{equation*}
\begin{array}{lll}
\mathbf{Sat}(a \mbox{\aap ,} t, b) & =_{def} & \left\{ 
\begin{array}{cc}
\dbigvee\limits_{\lbrack i_{1},\ldots ,i_{n}]\in
A}\dbigwedge\limits_{k=1\ldots n}(a_{k}=b_{i_{k}}) & \text{if }A\neq
\emptyset \\ 
false & \text{otherwise}%
\end{array}%
\right. \\ 
\mathbf{Sat}(a \mbox{\aap ,} t, c) & =_{def} & c \\ 
\mathbf{Sat}(a \mbox{\aap ,} t, \alpha \mbox{\aap ,} u) & =_{def} & \mathbf{%
Sat}(a \mbox{\aap ,} t, \alpha) \wedge t \approx u \\ 
\mathbf{Sat}(a \mbox{\aap ,} t, \neg \alpha) & =_{def} & \neg \mathbf{Sat}(a %
\mbox{\aap ,} t, \alpha) \\ 
\mathbf{Sat}(a \mbox{\aap ,} t, \alpha \wedge \beta) & =_{def} & \mathbf{Sat}%
(a \mbox{\aap ,} t, \alpha) \wedge \mathbf{Sat}(a \mbox{\aap ,} t, \beta) \\ 
\mathbf{Sat}(a \mbox{\aap ,} t, \alpha \vee \beta) & =_{def} & \mathbf{Sat}%
(a \mbox{\aap ,} t, \alpha) \vee \mathbf{Sat}(a \mbox{\aap ,} t, \beta) \\ 
\mathbf{Sat}(a \mbox{\aap ,} t, \alpha \Rightarrow \beta) & =_{def} & 
\mathbf{Sat}(a \mbox{\aap ,} t, \alpha) \Rightarrow \mathbf{Sat}(a %
\mbox{\aap ,} t, \beta) \\ 
\mathbf{Sat}(a \mbox{\aap ,} t, \forall{x {:} D}. \alpha) & =_{def} & \forall%
{y {:} D}. (\mathbf{Sat}(a \mbox{\aap ,} t, \alpha[x := y]) \\ 
\mathbf{Sat}(a \mbox{\aap ,} t, \exists{x {:} D}. \alpha) & =_{def} & \exists%
{y {:} D}. (\mathbf{Sat}(a \mbox{\aap ,} t, \alpha[x := y]) \\ 
&  & 
\end{array}%
\end{equation*}

%-------------------------------------%
%           function Par
%-------------------------------------%

\begin{equation*}
\begin{array}{lll}
\mathbf{Par}_{X,l}(c) & =_{def} & [] \\ 
\mathbf{Par}_{X,l}(\lnot \varphi ) & =_{def} & \mathbf{Par}_{X,l}(\varphi )
\\ 
\mathbf{Par}_{X,l}(\varphi \wedge \psi ) & =_{def} & \mathbf{Par}%
_{X,l}(\varphi )++\mathbf{Par}_{X,l}(\psi ) \\ 
\mathbf{Par}_{X,l}(\varphi \vee \psi ) & =_{def} & \mathbf{Par}%
_{X,l}(\varphi )++\mathbf{Par}_{X,l}(\psi ) \\ 
\mathbf{Par}_{X,l}(\varphi \Rightarrow \psi ) & =_{def} & \mathbf{Par}%
_{X,l}(\varphi )++\mathbf{Par}_{X,l}(\psi ) \\ 
\mathbf{Par}_{X,l}([\alpha ]\varphi ) & =_{def} & \mathbf{Par}_{X,l}(\varphi
) \\ 
\mathbf{Par}_{X,l}(\langle \alpha \rangle \varphi ) & =_{def} & \mathbf{Par}%
_{X,l}(\varphi ) \\ 
\mathbf{Par}_{X,l}(\forall {x{:}D}.\varphi ) & =_{def} & \mathbf{Par}%
_{X,l++[x{:}D]}(\varphi ) \\ 
\mathbf{Par}_{X,l}(\exists {x{:}D}.\varphi ) & =_{def} & \mathbf{Par}%
_{X,l++[x{:}D]}(\varphi ) \\ 
\mathbf{Par}_{X,l}(Y(d_{f})) & =_{def} & [] \\ 
\mathbf{Par}_{X,l}(\sigma Y(x_{f}{:}D_{f}:=d).\varphi ) & =_{def} & \left\{ 
\begin{array}{cc}
l & \mathsf{if\ }Y=X \\ 
\mathbf{Par}_{X,l++[x_{f}{:}D_{f}]}(\varphi ) & \mathsf{if\ }Y\neq X%
\end{array}%
\right. \\ 
\mathbf{Par}_{X,l}(\nabla (t)) & =_{def} & [] \\ 
\mathbf{Par}_{X,l}(\Delta (t)) & =_{def} & [] \\ 
&  & 
\end{array}%
\end{equation*}

\pagebreak

%-------------------------------------%
%           function RHS
%-------------------------------------%
\begin{equation*}
\begin{array}{lll}
{\mathbf{RHS}}(c) & =_{def} & c \\ 
{\mathbf{RHS}}(\varphi \wedge \psi ) & =_{def} & {\mathbf{RHS}}(\varphi
)\wedge {\mathbf{RHS}}(\psi ) \\ 
{\mathbf{RHS}}(\varphi \vee \psi ) & =_{def} & {\mathbf{RHS}}(\varphi )\vee {%
\mathbf{RHS}}(\psi ) \\ 
{\mathbf{RHS}}(\varphi \Rightarrow \psi ) & =_{def} & {\mathbf{RHS}}(\lnot
\varphi )\vee {\mathbf{RHS}}(\psi ) \\ 
{\mathbf{RHS}}(\forall {x{:}D}.\varphi ) & =_{def} & \forall {x{:}D}.{%
\mathbf{RHS}}(\varphi ) \\ 
{\mathbf{RHS}}(\exists {x{:}D}.\varphi ) & =_{def} & \exists {x{:}D}.{%
\mathbf{RHS}}(\varphi ) \\ 
{\mathbf{RHS}}([\alpha ]\varphi ) & =_{def} & \bigwedge_{i{\in }I}\forall _{y%
{:}E_{i}}((\mathbf{Sat}_{true}(a_{i}(f_{i}(x_{p},y))\mbox{\aap ,}%
t_{i}(x_{p},y),\alpha )\ \wedge \\ 
&  & \phantom{\bigwedge_{i {\in} I} \forall_{y {:} E_i}(}c_{i}(x_{p},y)%
\wedge t_{i}(x_{p},y)>T\ )\Rightarrow \\ 
&  & \phantom{\bigwedge_{i {\in} I} \forall_{y {:} E_i}(} {\mathbf{RHS}}%
(\varphi )[T,x_{p}:=t_{i}(x_{p},y),g_{i}(x_{p},y)]) \\ 
{\mathbf{RHS}}(\langle \alpha \rangle \varphi ) & =_{def} & \bigvee_{i{\in }%
I}\exists _{y{:}E_{i}}(\mathbf{Sat}_{true}(a_{i}(f_{i}(x_{p},y))%
\mbox{\aap
,}t_{i}(x_{p},y),\alpha )\ \wedge \\ 
&  & \phantom{\bigvee_{i {\in} I} \exists_{y {:} E_i}(}c_{i}(x_{p},y)\wedge
t_{i}(x_{p},y)>T\ \wedge \\ 
&  & \phantom{\bigvee_{i {\in} I} \exists_{y {:} E_i}(} {\mathbf{RHS}}%
(\varphi )[T,x_{p}:=t_{i}(x_{p},y),g_{i}(x_{p},y)]) \\ 
{\mathbf{RHS}}(X(d)) & =_{def} & \tilde{X}(T,d,x_{p},\mathbf{Par}%
_{X,[]}(\varphi _{0})) \\ 
{\mathbf{RHS}}(\sigma X(x_{f}{:}D_{f}:=d).~\varphi ) & =_{def}~~~ & \tilde{X}%
(T,d,x_{p},\mathbf{Par}_{X,[]}(\varphi _{0})) \\ 
{\mathbf{RHS}}(\nabla (t)) & =_{def} & \left( \bigwedge_{i{\in }I\cup
J}\forall _{y{:}E_{i}}((\lnot c_{i}(x_{p},y)\vee t>t_{k}(x_{p},y))\right)
\wedge t>T \\ 
{\mathbf{RHS}}(\Delta (t)) & =_{def} & \left( \bigvee_{i{\in }I\cup
J}\exists _{y{:}E_{i}}((c_{i}(x_{p},y)\wedge t\leq t_{k}(x_{p},y))\right)
\vee t\leq T \\ 
{\mathbf{RHS}}(\lnot c) & =_{def} & \lnot {\mathbf{RHS}}(\lnot c)=\lnot c \\ 
{\mathbf{RHS}}(\lnot \lnot \varphi ) & =_{def} & \mathbf{RHS}(\varphi ) \\ 
{\mathbf{RHS}}(\lnot (\varphi \wedge \psi )) & =_{def} & {\mathbf{RHS}}%
(\lnot \varphi )\vee {\mathbf{RHS}}(\lnot \psi ) \\ 
{\mathbf{RHS}}(\lnot (\varphi \vee \psi )) & =_{def} & {\mathbf{RHS}}(\lnot
\varphi )\wedge {\mathbf{RHS}}(\lnot \psi ) \\ 
{\mathbf{RHS}}(\lnot (\varphi \Rightarrow \psi )) & =_{def} & {\mathbf{RHS}}%
(\varphi )\wedge {\mathbf{RHS}}(\lnot \psi ) \\ 
{\mathbf{RHS}}(\lnot (\forall {x{:}D}.\varphi )) & =_{def} & \exists {x{:}D}.%
{\mathbf{RHS}}(\lnot \varphi ) \\ 
{\mathbf{RHS}}(\lnot (\exists {x{:}D}.\varphi )) & =_{def} & \forall {x{:}D}.%
{\mathbf{RHS}}(\lnot \varphi ) \\ 
{\mathbf{RHS}}(\lnot ([\alpha ]\varphi )) & =_{def} & {\mathbf{RHS}}(\langle
\alpha \rangle (\lnot \varphi )) \\ 
{\mathbf{RHS}}(\lnot (\langle \alpha \rangle \varphi )) & =_{def} & {\mathbf{%
RHS}}([\alpha ](\lnot \varphi )) \\ 
{\mathbf{RHS}}(\lnot X(d)) & =_{def} & \lnot {\mathbf{RHS}}(X(d)) \\ 
{\mathbf{RHS}}(\lnot (\sigma X(x_{f}{:}D_{f}:=d).~\varphi )) & =_{def}~~~ & {%
\mathbf{RHS}}(\widetilde{\sigma }X(x_{f}{:}D_{f}:=d).~(\lnot \varphi \lbrack
X:=\lnot X]))={\mathbf{RHS}}((\sigma X(x_{f}{:}D_{f}:=d).~\lnot \varphi ))
\\ 
{\mathbf{RHS}}(\lnot \nabla (t)) & =_{def} & {\mathbf{RHS}}(\Delta (t)) \\ 
{\mathbf{RHS}}(\lnot \Delta (t)) & =_{def} & {\mathbf{RHS}}(\nabla (t))%
\end{array}%
\end{equation*}

\pagebreak

%-------------------------------------%
%           function E
%-------------------------------------%
\begin{equation*}
\begin{array}{lll}
<<<<<<< HEAD
{\mathbf{E}}(c) & =_{def} & \epsilon  \\ 
=======
{\mathbf{E}}(c) & =_{def} & \epsilon \\ 
>>>>>>> c1964886
{\mathbf{E}}(\varphi \wedge \psi ) & =_{def} & {\mathbf{E}}(\varphi ){%
\mathbf{E}}(\psi ) \\ 
{\mathbf{E}}(\varphi \vee \psi ) & =_{def} & {\mathbf{E}}(\varphi ){\mathbf{E%
}}(\psi ) \\ 
{\mathbf{E}}(\varphi \Rightarrow \psi ) & =_{def} & {\mathbf{E}}(\lnot
\varphi ){\mathbf{E}}(\psi ) \\ 
{\mathbf{E}}(\forall {x{:}D}.\varphi ) & =_{def} & {\mathbf{E}}(\varphi ) \\ 
{\mathbf{E}}(\exists {x{:}D}.\varphi ) & =_{def} & {\mathbf{E}}(\varphi ) \\ 
{\mathbf{E}}([\alpha ]\varphi ) & =_{def} & {\mathbf{E}}(\varphi ) \\ 
{\mathbf{E}}(\langle \alpha \rangle \varphi ) & =_{def} & {\mathbf{E}}%
(\varphi ) \\ 
<<<<<<< HEAD
{\mathbf{E}}(\nabla ) & =_{def} & \epsilon  \\ 
{\mathbf{E}}(\nabla (t)) & =_{def} & \epsilon  \\ 
{\mathbf{E}}(\Delta ) & =_{def} & \epsilon  \\ 
{\mathbf{E}}(\Delta (t)) & =_{def} & \epsilon  \\ 
{\mathbf{E}}(X(d)) & =_{def} & \epsilon  \\ 
{\mathbf{E}}(\sigma X(x_{f}{:}D_{f}:=d).~\varphi )~~~ & =_{def}~~~ & (\sigma 
\tilde{X}(T:\mathbb{R},x_{f}{:}D_{f},x_{p}{:}D_{p},\mathbf{Par}%
_{X,[]}(\varphi _{0}))={\mathbf{RHS}}(\varphi )~)~{\mathbf{E}}(\varphi ) \\ 
{\mathbf{E}}(\lnot c) & =_{def} & \epsilon  \\ 
=======
{\mathbf{E}}(\nabla ) & =_{def} & \epsilon \\ 
{\mathbf{E}}(\nabla (t)) & =_{def} & \epsilon \\ 
{\mathbf{E}}(\Delta ) & =_{def} & \epsilon \\ 
{\mathbf{E}}(\Delta (t)) & =_{def} & \epsilon \\ 
{\mathbf{E}}(X(d)) & =_{def} & \epsilon \\ 
{\mathbf{E}}(\sigma X(x_{f}{:}D_{f}:=d).~\varphi )~~~ & =_{def}~~~ & (\sigma 
\tilde{X}(T:\mathbb{R},x_{f}{:}D_{f},x_{p}{:}D_{p},\mathbf{Par}%
_{X,[]}(\varphi _{0}))={\mathbf{RHS}}(\varphi )~)~{\mathbf{E}}(\varphi ) \\ 
{\mathbf{E}}(\lnot c) & =_{def} & \epsilon \\ 
>>>>>>> c1964886
{\mathbf{E}}(\lnot \lnot \varphi ) & =_{def} & {\mathbf{E}}(\varphi ) \\ 
{\mathbf{E}}(\lnot (\varphi \wedge \psi )) & =_{def} & {\mathbf{E}}(\lnot
\varphi ){\mathbf{E}}(\lnot \psi ) \\ 
{\mathbf{E}}(\lnot (\varphi \vee \psi )) & =_{def} & {\mathbf{E}}(\lnot
\varphi ){\mathbf{E}}(\lnot \psi ) \\ 
{\mathbf{E}}(\lnot (\varphi \Rightarrow \psi )) & =_{def} & {\mathbf{E}}%
(\varphi ){\mathbf{E}}(\lnot \psi ) \\ 
{\mathbf{E}}(\lnot (\forall {x{:}D}.\varphi )) & =_{def} & {\mathbf{E}}%
(\lnot \varphi ) \\ 
{\mathbf{E}}(\lnot (\exists {x{:}D}.\varphi )) & =_{def} & {\mathbf{E}}%
(\lnot \varphi ) \\ 
{\mathbf{E}}(\lnot ([\alpha ]\varphi )) & =_{def} & {\mathbf{E}}(\lnot
\varphi ) \\ 
{\mathbf{E}}(\lnot (\langle \alpha \rangle \varphi )) & =_{def} & {\mathbf{E}%
}(\lnot \varphi ) \\ 
<<<<<<< HEAD
{\mathbf{E}}(\lnot \nabla ) & =_{def} & \epsilon  \\ 
{\mathbf{E}}(\lnot \nabla (t)) & =_{def} & \epsilon  \\ 
{\mathbf{E}}(\lnot \Delta ) & =_{def} & \epsilon  \\ 
{\mathbf{E}}(\lnot \Delta (t)) & =_{def} & \epsilon  \\ 
{\mathbf{E}}(\lnot X(d)) & =_{def} & \epsilon  \\ 
=======
{\mathbf{E}}(\lnot \nabla ) & =_{def} & \epsilon \\ 
{\mathbf{E}}(\lnot \nabla (t)) & =_{def} & \epsilon \\ 
{\mathbf{E}}(\lnot \Delta ) & =_{def} & \epsilon \\ 
{\mathbf{E}}(\lnot \Delta (t)) & =_{def} & \epsilon \\ 
{\mathbf{E}}(\lnot X(d)) & =_{def} & \epsilon \\ 
>>>>>>> c1964886
{\mathbf{E}}(\lnot \sigma X(x_{f}{:}D_{f}:=d).~\varphi )~~~ & =_{def}~~~ & (%
\widetilde{\sigma }\tilde{X}(T:\mathbb{R},x_{f}{:}D_{f},x_{p}{:}D_{p},%
\mathbf{Par}_{X,[]}(\varphi _{0}))={\mathbf{RHS}}(\lnot \varphi ~[X:=\lnot
X]))~{\mathbf{E}}((\lnot \varphi )[X:=\lnot X]),%
\end{array}%
\end{equation*}%
\pagebreak where $\widetilde{\sigma }=\mu $ if $\sigma =\nu $ and $%
\widetilde{\sigma }=\nu $ if $\sigma =\mu $ and $\tilde{X}$ is a fresh
predicate variable.

\newpage

\section{Transforming an LTS to a PBES}

In this section we define the algorithm \textsc{lts2pbes} that generates a
PBES from a state formula $\sigma X(d:D:=e).~\varphi $ and an LTS $\langle {%
S,Act,\rightarrow ,s}_{0}\rangle $ : 
\begin{equation*}
\text{\textsc{lts2pbes}}(\sigma X(d:D:=e).~\varphi ,\langle {%
S,Act,\rightarrow ,s}_{0}\rangle )=\left\langle \mathbf{E}_{\sigma
X(d:D:=e).~\varphi }(\varphi ),X_{s_{0}}(e)\right\rangle
\end{equation*}%
where the function $\mathbf{E}$ is inductively defined using the tables
below. The function $\varphi $ has to be in positive normal form, i.e. it
may not contain any $\lnot $ or $\Rightarrow $ symbols. A formula $\psi $
not of the form $\sigma X(d:D:=e).~\varphi $ is translated into $\nu
X().~\psi $.

N.B. The functions $\mathbf{Sat}$ and $\mathbf{Par}$ are defined in the
section about \textsc{lps2pbes}.

$\bigskip$

$%
\begin{array}{lll}
{\mathbf{E}}_{\varphi _{0}}(c) & =_{def} & \epsilon \\ 
{\mathbf{E}}_{\varphi _{0}}(\varphi \wedge \psi ) & =_{def} & {\mathbf{E}}%
_{\varphi _{0}}(\varphi ){\mathbf{E}}_{\varphi _{0}}(\psi ) \\ 
{\mathbf{E}}_{\varphi _{0}}(\varphi \vee \psi ) & =_{def} & {\mathbf{E}}%
_{\varphi _{0}}(\varphi ){\mathbf{E}}_{\varphi _{0}}(\psi ) \\ 
{\mathbf{E}}_{\varphi _{0}}(\forall {x{:}D}.\varphi ) & =_{def} & {\mathbf{E}%
}_{\varphi _{0}}(\varphi ) \\ 
{\mathbf{E}}_{\varphi _{0}}(\exists {x{:}D}.\varphi ) & =_{def} & {\mathbf{E}%
}_{\varphi _{0}}(\varphi ) \\ 
{\mathbf{E}}_{\varphi _{0}}([\alpha ]\varphi ) & =_{def} & {\mathbf{E}}%
_{\varphi }(\varphi ) \\ 
{\mathbf{E}}_{\varphi _{0}}(\langle \alpha \rangle \varphi ) & =_{def} & {%
\mathbf{E}}_{\varphi _{0}}(\varphi ) \\ 
{\mathbf{E}}_{\varphi _{0}}(X(d)) & =_{def} & \epsilon \\ 
{\mathbf{E}}_{\varphi _{0}}(\sigma X(d{:}D:=e).~\varphi )~~~ & =_{def}~~~ & 
(\sigma \{X_{s}(d:D,\mathbf{Par}_{X,[]}(\varphi _{0}))={\mathbf{RHS}}%
_{\varphi }(\varphi ,s)\ |\ s\in S\})~{\mathbf{E}}_{\varphi _{0}}(\varphi )%
\end{array}%
$

$\bigskip $

$%
\begin{array}{lll}
{\mathbf{RHS}}_{\varphi _{0}}(c,s) & =_{def} & c \\ 
{\mathbf{RHS}}_{\varphi _{0}}(\varphi \wedge \psi ,s) & =_{def} & {\mathbf{%
RHS}}_{\varphi _{0}}(\varphi ,s)\wedge {\mathbf{RHS}}_{\varphi _{0}}(\psi ,s)
\\ 
{\mathbf{RHS}}_{\varphi _{0}}(\varphi \vee \psi ,s) & =_{def} & {\mathbf{RHS}%
}_{\varphi _{0}}(\varphi ,s)\vee {\mathbf{RHS}}_{\varphi _{0}}(\psi ,s) \\ 
{\mathbf{RHS}}_{\varphi _{0}}(\forall d{{:}D}.\varphi ,s) & =_{def} & 
\forall d{{:}D}.{\mathbf{RHS}}_{\varphi _{0}}(\varphi ,s) \\ 
{\mathbf{RHS}}_{\varphi _{0}}(\exists d{{:}D}.\varphi ,s) & =_{def} & 
\exists d{{:}D}.{\mathbf{RHS}}_{\varphi _{0}}(\varphi ,s) \\ 
{\mathbf{RHS}}_{\varphi _{0}}([\alpha ]\varphi ,s) & =_{def} & \bigwedge
\left\{ \mathbf{Sat}(a,\alpha )\Rightarrow {\mathbf{RHS}}_{\varphi
_{0}}(\varphi ,t)\ |\ s\overset{a}{\rightarrow }t\right\} \\ 
{\mathbf{RHS}}_{\varphi _{0}}(\langle \alpha \rangle \varphi ,s) & =_{def} & 
\bigvee \left\{ \mathbf{Sat}(a,\alpha )\wedge {\mathbf{RHS}}_{\varphi
_{0}}(\varphi ,t)\ |\ s\overset{a}{\rightarrow }t\right\} \\ 
{\mathbf{RHS}}_{\varphi _{0}}(X(d),s) & =_{def} & X_{s}(d,\mathbf{Par}%
_{X,[]}(\varphi _{0})) \\ 
{\mathbf{RHS}}_{\varphi _{0}}(\sigma X(d{:}D:=e).~\varphi ,s) & =_{def}~~~ & 
X_{s}(e,\mathbf{Par}_{X,[]}(\varphi _{0}))%
\end{array}%
$\pagebreak

\section{Bisimulation algorithms}

Let%
\begin{eqnarray*}
M(d) &=&\sum\limits_{i\in I_{M}}\sum_{e:E_{i}}c_{i}(d,e)\rightarrow
a_{i}(d,e)\cdot M(g_{i}(d,e)) \\
S(d) &=&\sum\limits_{i\in I_{S}}\sum_{e:E_{i}}c_{i}(d,e)\rightarrow
a_{i}(d,e)\cdot M(g_{i}(d,e))
\end{eqnarray*}%
be two linear processes, such that $I_{M}\cap I_{S}=\emptyset $. $M$ is
called the model and $S$ the specification. The expression $a_{i}(d,e)$ can
be a multi-action, or have the special value $\tau $. We assume that there
are no $\delta $ summands. We define four pbes equation systems that express
some kind of bisimulation equivalence between $M$ and $S$.

\paragraph{Branching Bisimulation}

\emph{brbsim}$(M,S)=\nu E_{2}\mu E_{1}$, where%
\begin{equation*}
\begin{array}{ccl}
E_{2} & := & \{X^{M,S}(d,d^{\prime })=match^{M,S}(d,d^{\prime })\wedge
match^{S,M}(d^{\prime },d), \\ 
&  & X^{S,M}(d^{\prime },d)=X^{M,S}(d,d^{\prime })\} \\ 
E_{1} & := & \{Y_{i}^{M,S}(d,d^{\prime },e)=close_{i}^{M,S}(d,d^{\prime
},e)|i\in I_{M}, \\ 
&  & Y_{i}^{S,M}(d^{\prime },d,e)=close_{i}^{S,M}(d^{\prime },d,e)|i\in
I_{S}\}%
\end{array}%
\end{equation*}%
with for all $i\in I_{p}$ and $(p,q)\in \{(M,S),(S,M)\}$:%
\begin{eqnarray*}
match^{p,q}(d,d^{\prime }) &=&\bigwedge\limits_{i\in I_{p}}\forall
_{e:E_{i}}.(c_{i}(d,e)\Rightarrow Y_{i}^{p,q}(d,d^{\prime },e)) \\
close_{i}^{p,q}(d,d^{\prime },e) &=&\bigvee\limits_{\{j\in I_{q}|a_{j}=\tau
\}}\exists _{e^{\prime }:E_{j}}.(c_{j}(d^{\prime },e^{\prime })\wedge
Y_{i}^{p,q}(d,g_{j}(d^{\prime },e^{\prime }),e)) \\
&&\vee (X^{p,q}(d,d^{\prime })\wedge step_{i}^{p,q}(d,d^{\prime },e)) \\
step_{i}^{p,q}(d,d^{\prime },e) &=&\left\{ 
\begin{array}{cl}
a_{i}=\tau : & X^{p,q}(g_{i}(d,e),d^{\prime })\vee \bigvee\limits_{\{j\in
I_{q}|a_{j}=\tau \}}\exists _{e^{\prime }:E_{j}}.(c_{j}(d^{\prime
},e^{\prime })\wedge X^{p,q}(g_{i}(d,e),g_{j}(d^{\prime },e^{\prime })) \\ 
a_{i}\neq \tau : & \bigvee\limits_{\{j\in I_{q}|a_{j}=a_{i}\}}\exists
_{e^{\prime }:E_{j}}.(c_{j}(d^{\prime },e^{\prime })\wedge
(a_{i}(d,e)=a_{j}(d^{\prime },e^{\prime }))\wedge
X^{p,q}(g_{i}(d,e),g_{j}(d^{\prime },e^{\prime }))%
\end{array}%
\right.
\end{eqnarray*}

\paragraph{Strong Bisimulation}

\emph{sbisim}$(M,S)=\nu E$, where%
\begin{equation*}
\begin{array}{ccl}
E & := & \{X^{M,S}(d,d^{\prime })=match^{M,S}(d,d^{\prime })\wedge
match^{S,M}(d^{\prime },d), \\ 
&  & X^{S,M}(d^{\prime },d)=X^{M,S}(d,d^{\prime })\}%
\end{array}%
\end{equation*}%
with for all $i\in I_{p}$ and $(p,q)\in \{(M,S),(S,M)\}$:%
\begin{eqnarray*}
match^{p,q}(d,d^{\prime }) &=&\bigwedge\limits_{i\in I_{p}}\forall
_{e:E_{i}}.(c_{i}(d,e)\Rightarrow step_{i}^{p,q}(d,d^{\prime },e)) \\
step_{i}^{p,q}(d,d^{\prime },e) &=&\bigvee\limits_{j\in I_{q}}\exists
_{e^{\prime }:E_{j}}.(c_{j}(d^{\prime },e^{\prime })\wedge
(a_{i}(d,e)=a_{j}(d^{\prime },e^{\prime }))\wedge
X^{p,q}(g_{i}(d,e),g_{j}(d^{\prime },e^{\prime }))
\end{eqnarray*}

\paragraph{Weak Bisimulation}

\emph{wbisim}$(M,S)=\nu E_{2}\mu E_{1}$, where%
\begin{equation*}
\begin{array}{ccl}
E_{3} & := & \{X^{M,S}(d,d^{\prime })=match^{M,S}(d,d^{\prime })\wedge
match^{S,M}(d^{\prime },d), \\ 
&  & X^{S,M}(d^{\prime },d)=X^{M,S}(d,d^{\prime })\} \\ 
E_{2} & := & \{Y_{1,i}^{M,S}(d,d^{\prime },e)=close_{1,i}^{M,S}(d,d^{\prime
},e)|i\in I_{M}, \\ 
&  & Y_{2,i}^{M,S}(d,d^{\prime })=close_{2,i}^{M,S}(d,d^{\prime })|i\in
I_{M}, \\ 
&  & Y_{1,i}^{S,M}(d^{\prime },d,e)=close_{1,i}^{S,M}(d^{\prime },d,e)|i\in
I_{S}, \\ 
&  & Y_{2,i}^{S,M}(d^{\prime },d)=close_{2,i}^{S,M}(d^{\prime },d)|i\in
I_{S}\}%
\end{array}%
\end{equation*}%
with for all $i\in I_{p}$ and $(p,q)\in \{(M,S),(S,M)\}$:%
\begin{eqnarray*}
match^{p,q}(d,d^{\prime }) &=&\bigwedge\limits_{i\in I_{p}}\forall
_{e:E_{i}}.(c_{i}(d,e)\Rightarrow Y_{1,i}^{p,q}(d,d^{\prime },e)) \\
close_{1,i}^{p,q}(d,d^{\prime },e) &=&\left( \bigvee\limits_{\{j\in
I_{q}|a_{j}=\tau \}}\exists _{e^{\prime }:E_{j}}.(c_{j}(d^{\prime
},e^{\prime })\wedge Y_{1,i}^{p,q}(d,g_{j}(d^{\prime },e^{\prime
}),e))\right) \vee step_{i}^{p,q}(d,d^{\prime },e) \\
step_{i}^{p,q}(d,d^{\prime },e) &=&\left\{ 
\begin{array}{cl}
a_{i}=\tau : & close_{2,i}^{p,q}(g_{i}(d,e),d^{\prime }) \\ 
a_{i}\neq \tau : & \bigvee\limits_{j\in I_{q}}\exists _{e^{\prime
}:E_{j}}.\left( c_{j}(d^{\prime },e^{\prime })\wedge
a_{i}(d,e)=a_{j}(d^{\prime },e^{\prime })\wedge
close_{2,i}^{p,q}(g_{i}(d,e),g_{j}(d^{\prime },e^{\prime }))\right)%
\end{array}%
\right. \\
close_{2,i}^{p,q}(d,d^{\prime }) &=&X^{p,q}(d,d^{\prime })\vee
\bigvee\limits_{\{j\in I_{q}|a_{j}=\tau \}}\left( \exists _{e^{\prime
}:E_{j}}c_{j}(d^{\prime },e^{\prime })\wedge Y_{2,i}^{p,q}(d,g_{j}(d^{\prime
},e^{\prime }))\right)
\end{eqnarray*}

\paragraph{Branching Simulation Equivalence}

\emph{brbsim}$(M,S)=\nu E_{2}\mu E_{1}$, where%
\begin{equation*}
\begin{array}{ccl}
E_{2} & := & \{X^{M,S}(d,d^{\prime })=match^{M,S}(d,d^{\prime })\wedge
match^{S,M}(d^{\prime },d), \\ 
&  & X^{M,S}(d,d^{\prime })=X^{S,M}(d^{\prime },d), \\ 
&  & X^{S,M}(d^{\prime },d)=X^{M,S}(d,d^{\prime })\} \\ 
E_{1} & := & \{Y_{i}^{M,S}(d,d^{\prime },e)=close_{i}^{M,S}(d,d^{\prime
},e)|i\in I_{M}, \\ 
&  & Y_{i}^{S,M}(d^{\prime },d,e)=close_{i}^{S,M}(d^{\prime },d,e)|i\in
I_{S}\}%
\end{array}%
\end{equation*}%
with $match$, $close$, and $step$ defined exactly the same as in branching
bisimulation.\newpage

\section{PBES rewriters}

In this section we describe two PBES rewriters. We assume that a data
rewriter $r$ is given that rewrites data terms.

\subsection{Simplifying rewriter}

We define a simplifying PBES rewriter $R$ recursively as follows. We assume
that $D$ is a non-empty data type, and we denote the free variables
appearing in $\varphi $ as $\mathsf{free}(\varphi )$. We assume that a data
rewriter $r$ is given that rewrites data terms.%
\begin{equation*}
\begin{array}{lcl}
b & \rightarrow & r(b) \\ 
\lnot \lnot \varphi & \rightarrow & \varphi \\ 
\varphi \wedge true & \rightarrow & \varphi \\ 
true\wedge \varphi & \rightarrow & \varphi \\ 
\varphi \wedge false & \rightarrow & false \\ 
false\wedge \varphi & \rightarrow & false \\ 
\varphi \wedge \varphi & \rightarrow & \varphi \\ 
\varphi \vee true & \rightarrow & true \\ 
true\vee \varphi & \rightarrow & true \\ 
\varphi \vee false & \rightarrow & \varphi \\ 
false\vee \varphi & \rightarrow & \varphi \\ 
\varphi \vee \varphi & \rightarrow & \varphi \\ 
\varphi \Rightarrow \psi & \rightarrow & \lnot \varphi \vee \psi \\ 
\forall _{d:D}.\varphi & \rightarrow & \varphi \text{ if }d\notin \mathsf{%
free}(\varphi ) \\ 
\forall _{d:D}.\lnot \varphi & \rightarrow & \lnot \exists _{d:D}.\varphi \\ 
\forall _{d:D}.\varphi \wedge \psi & \rightarrow & \forall _{d:D}.\varphi
\wedge \forall _{d:D}.\psi \\ 
\forall _{d:D}.\varphi \vee \psi & \rightarrow & (\forall _{d:D}.\varphi
)\vee \psi \text{ if }d\notin \mathsf{free}(\psi ) \\ 
\forall _{d:D}.\varphi \vee \psi & \rightarrow & \varphi \vee (\forall
_{d:D}.\psi )\text{ if }d\notin \mathsf{free}(\varphi ) \\ 
\exists _{d:D}.\varphi & \rightarrow & \varphi \text{ if }d\notin \mathsf{%
free}(\varphi ) \\ 
\exists _{d:D}.\lnot \varphi & \rightarrow & \lnot \forall _{d:D}.\varphi \\ 
\exists _{d:D}.\varphi \vee \psi & \rightarrow & \exists _{d:D}.\varphi \vee
\exists _{d:D}.\psi \\ 
\exists _{d:D}.\varphi \wedge \psi & \rightarrow & (\exists _{d:D}.\varphi
)\wedge \psi \text{ if }d\notin \mathsf{free}(\psi ) \\ 
\exists _{d:D}.\varphi \wedge \psi & \rightarrow & \varphi \wedge (\exists
_{d:D}.\psi )\text{ if }d\notin \mathsf{free}(\varphi ) \\ 
X(e) & \rightarrow & X(r(e))%
\end{array}%
\end{equation*}%
where $\varphi $ and $\psi $ are arbitrary pbes expressions, $b$ is a data
term of data sort $\mathbb{B}$, $true$ and $false$ are elements of data sort 
$\mathbb{B}$, $X$ is a predicate variable, $e$ consists of zero or more data
sorts and $d$ is a data variable of sort $D$.

\paragraph{\newpage Simplify}

The pbes expression rewrite system \textsc{Simplify} [Luc Engelen, 2007]
consists of the following rules\footnote{%
Todo: reformulate this rewrite system.}:%
\begin{eqnarray*}
false\wedge x &\rightarrow &false \\
x\wedge false &\rightarrow &false \\
true\wedge x &\rightarrow &x \\
x\wedge true &\rightarrow &x \\
\lnot true &\rightarrow &false \\
\lnot false &\rightarrow &true \\
ITE(true,x,y) &\rightarrow &x \\
ITE(false,x,y) &\rightarrow &y \\
x &=&x\rightarrow true \\
y &=&x\rightarrow x=y,\text{ provided }y\succ x
\end{eqnarray*}

\subsection{Quantifier Elimination Rewriter}

This section describes a rewriter on predicate formulae that eliminates
quantifiers. It is based on the following property%
\begin{equation*}
\begin{array}{cc}
\forall _{x:X}.\varphi \equiv \dbigwedge\limits_{y:X}\varphi \lbrack
x:=y]\quad & \exists _{x:X}.\varphi \equiv \dbigvee\limits_{y:X}\varphi
\lbrack x:=y],%
\end{array}%
\end{equation*}

where the conjunction and disjunction on the right hand sides may be
infinite. Because of this, the rewriter we describe here is not guaranteed
to terminate. However, in many practical cases the rewriter can compute a
finite expression even if the quantifier variables are of infinite sort. An
example of this is the formula $\forall _{n:\mathbb{N}}.(n>2)\vee X(n)$ that
can be rewritten into $X(0)\wedge X(1)\wedge X(2)$.

We assume that the sorts of quantifier variables can be enumerated. By this
we mean the existence of a function $enum$ that maps an arbitrary term $d:D$
to a finite set of terms $\{d_{1},\cdots ,d_{k}\}$, such that $%
range(d)=\dbigcup\limits_{i=1\cdots k}range(d_{i})$, where $range(d)$ is the
set of closed terms obtained from $d$ by substituting values for the free
variables of $d$. For example, if natural numbers are represented by $%
S^{n}(0)$, with $S$ a function that expresses the successor of a number,
then possible enumerations of the term $n$ are $\{0,S(n^{\prime })\}$ and $%
\{0,S(0),S(S(n^{\prime \prime }))\}$. Let $id$ be the identity function and
let $\sigma \lbrack d_{1}:=e_{1},\cdots ,d_{n}:=e_{n}]$ be the function $%
\sigma ^{\prime }$ with $\sigma ^{\prime }(x)=e_{i}$ if $x=d_{i}$ and $%
\sigma ^{\prime }(x)=\sigma (x)$ otherwise.

A parameter of the \textsc{EliminateQuantifiers }algorithm is a rewriter $R$
on quantifier free predicate formulae, that is expected to have the
following properties:%
\begin{eqnarray*}
R(\bot ) &=&\bot \\
(R(t) &=&R(t^{\prime }))\Rightarrow t\simeq t^{\prime }\text{,}
\end{eqnarray*}%
where $t\simeq t^{\prime }$ indicates that $t$ and $t^{\prime }$ are
equivalent. 
\begin{equation*}
\begin{tabular}{l}
\textsc{EliminateQuantifiers(}$Q_{d_{1}:D_{1},\ldots ,d_{n}:D_{n}}.\varphi
,R $\textsc{)} \\ 
$\text{\textbf{if }}freevars(R(\varphi ))\cap \{d_{1},\cdots
,d_{n}\}=\emptyset $ $\text{\textbf{then return }}R(\varphi )$ \\ 
$V:=\emptyset $ \\ 
$\text{\textbf{for }}i\in \{1,\ldots ,n\}\text{ \textbf{do }}%
E_{i}:=\{d_{i}\} $ \\ 
$\text{\textbf{do}}$ \\ 
$\qquad \text{\textbf{choose }}e_{k}\in E_{k}$, such that $\mathsf{dvar}%
(e_{k})\neq \emptyset $ \\ 
$\qquad E_{k}:=E_{k}\backslash \{e_{k}\}$ \\ 
$\qquad \text{\textbf{for }}e\in enum(e_{k}):$ \\ 
$\qquad \qquad W:=\emptyset $ \\ 
$\qquad \qquad \text{\textbf{for }}\sigma \in \{id[d_{1}:=f_{1},\cdots
,d_{k-1}:=f_{k-1},d_{k}:=e,d_{k+1}:=f_{k+1},\cdots ,d_{n}:=f_{n}]$ \\ 
$\qquad \qquad \qquad \wedge f_{i}\in E_{i}\quad (i=1,\cdots ,n)\}:$ \\ 
$\qquad \qquad \qquad W:=W\cup \{R(\sigma (\varphi )\}$ \\ 
$\qquad \qquad \text{\textbf{if }}stop_{Q}\in W\text{ \textbf{then return }}%
stop_{Q}$ \\ 
$\qquad \qquad V:=V\cup \{w\in W\ |\ \mathsf{dvar}(w)\subset \mathsf{dvar}%
(\varphi )\}$ \\ 
$\qquad \qquad \text{\textbf{if }}\{w\in W\ |\ \mathsf{dvar}(w)\varsubsetneq 
\mathsf{dvar}(\varphi )\}\neq \emptyset $ $\text{\textbf{then }}%
E_{k}:=E_{k}\cup \{e\}$ \\ 
$\qquad $\textbf{rof} \\ 
$\text{\textbf{while }}\forall _{i\in \{1,\ldots ,n\}}.E_{i}\neq \emptyset $
\\ 
$\text{\textbf{return} }\dbigoplus\limits_{v\in V}v,$%
\end{tabular}%
\end{equation*}%
where $stop_{Q}=\bot $ and $\dbigoplus =\dbigwedge $ in case $Q=\forall $,
and where $stop_{Q}=\top $ and $\dbigoplus =\dbigvee $ in case $Q=\exists $%
.\newpage

\section{PBES instantiation}

In this section we describe two instantiation algorithms for PBESs.

\subsection{\protect\bigskip Lazy algorithm}

In this section we describe an implementation of the lazy instantiation
algorithm \textsc{Pbes2besLazy} that uses instantiation to compute a BES. It
takes two extra parameters, an injective function $\rho $ that renames
proposition variables to predicate variables, and a rewriter $R$ that
eliminates quantifiers from predicate formulae. Let $\mathcal{E=(\sigma }%
_{1}X_{1}(d_{1}:D_{1})=\varphi _{1})\ldots \mathcal{(\sigma }%
_{n}X_{n}(d_{n}:D_{n})=\varphi _{n})$ be a PBES, and $X_{init}(e_{init})$ an
initial state.%
\begin{equation*}
\begin{array}{l}
\text{\textsc{Pbes2besLazy(}}\mathcal{E}\text{, }X_{init}(e_{init})\text{, }R%
\text{, }\rho \text{\textsc{)}} \\ 
\text{\textbf{for }}i:=1\cdots n\text{ \textbf{do }}\mathcal{E}_{i}:=\epsilon
\\ 
todo:=\{R(X_{init}(e_{init}))\} \\ 
done:=\emptyset \\ 
\text{\textbf{while }}todo\neq \emptyset \text{ \textbf{do}} \\ 
\qquad \text{\textbf{choose }}X_{k}(e)\in todo \\ 
\qquad todo:=todo\ \backslash \ \{X_{k}(e)\} \\ 
\qquad done:=done\cup \{X_{k}(e)\} \\ 
\qquad X^{e}:=\rho (X_{k}(e)) \\ 
\qquad \psi ^{e}:=R(\varphi _{k}[d_{k}:=e]) \\ 
\qquad \mathcal{E}_{k}:=\mathcal{E}_{k}(\mathcal{\sigma }_{k}X^{e}=\rho
(\psi ^{e})) \\ 
\qquad todo:=todo\cup \{Y(f)\in \mathsf{occ}(\psi ^{e})\ |\ Y(f)\notin done\}
\\ 
\text{\textbf{return }}\mathcal{E}_{1}\cdots \mathcal{E}_{n},%
\end{array}%
\end{equation*}%
where $\rho $ is extended from predicate variables to quantifier free
predicate formulae using%
\begin{equation*}
\begin{array}{cc}
\rho (b)=_{def}b & \quad \rho (\varphi \oplus \psi )=_{def}\rho (\varphi
)\oplus \rho (\psi )%
\end{array}%
\end{equation*}%
\pagebreak

\subsection{Finite algorithm}

Let $\mathcal{E=(\sigma }_{1}X_{1}(d_{1}:D_{1},e_{1}:E_{1})=\varphi
_{1})\cdots \mathcal{(\sigma }_{n}X_{n}(d_{n}:D_{n},e_{n}:E_{n})=\varphi
_{n})$ be a PBES. We assume that all data sorts $D_{i}$ are finite and all
data sorts $E_{i}$ are infinite. Let $r$ be a data rewriter, and let $\rho $
be an injective function that creates a unique predicate variable from a
predicate variable name and a data value according to $\rho
(X(d:D,e:E),d_{0})\rightarrow Y(e:E)$, where $D$ is finite and $E$ is
infinite and $d_{0}\in D$. Note that $D$ and $D_{i}$ may be
multi-dimensional sorts.%
\begin{equation*}
\begin{array}{l}
\text{\textsc{Pbes2besFinite(}}\mathcal{E}\text{, }r\text{, }\rho \text{%
\textsc{)}} \\ 
\text{\textbf{for }}i:=1\cdots n\text{ \textbf{do}} \\ 
\qquad \mathcal{E}_{i}:=\{\mathcal{\sigma }_{i}\rho (X_{i},d)=R(\varphi
_{k}[d_{k}:=d])\ |\ d\in D_{i}\} \\ 
\text{\textbf{return }}\mathcal{E}_{1}\cdots \mathcal{E}_{n},%
\end{array}%
\end{equation*}%
with $R$ a rewriter on pbes expressions that is defined as follows:%
\begin{eqnarray*}
R(b) &=&b \\
R(\lnot \varphi ) &=&\lnot R(\varphi ) \\
R(\varphi \oplus \psi ) &=&R(\varphi )\oplus (\psi ) \\
R(X_{i}(d,e)) &=&\left\{ 
\begin{array}{cc}
\rho (X_{i},r(d))(r(e)) & \text{if }FV(d)=\emptyset \\ 
\dbigvee\limits_{d_{i}\in D_{i}}r(d=d_{i})\wedge \rho (X_{i},d_{i})(r(e)) & 
\text{if }FV(d)\neq \emptyset%
\end{array}%
\right. \\
R(\forall _{d:D}.\varphi ) &=&\forall _{d:D}.R(\varphi ) \\
R(\exists _{d:D}.\varphi ) &=&\exists _{d:D}.R(\varphi )
\end{eqnarray*}%
where $\oplus \in \{\vee ,\wedge ,\Rightarrow \}$, $b$ a data expression and 
$\varphi $ and $\psi $ pbes expressions and $FV(d)$ is the set of free
variables appearing in $d$.\newpage

\subsection{Parity game generator}

Let $\mathcal{E=(\sigma }_{1}X_{1}(d_{1}:D_{1})=\varphi _{1})\ldots \mathcal{%
(\sigma }_{n}X_{n}(d_{n}:D_{n})=\varphi _{n})$ be a PBES with initial state $%
X_{init}(e_{init})$, and let $R:PbesTerm\rightarrow PbesTerm$ be a rewriter.
The PBES must be in normal form, i.e. it may not contain negations or
implications. The following algorithm computes a BES. The generated
equations are in a restricted format, such that the BES can be taken as
input for a parity game solver.

{\small 
\begin{equation*}
\begin{array}{l}
\text{\textsc{GenerateBES(}}\mathcal{E}\text{, }X_{init}(e_{init})\text{, }R%
\text{\textsc{)}} \\ 
\text{result}:=\{(\nu Y_{\top }=Y_{\top }),(\mu Y_{\bot }=Y_{\bot })\} \\ 
\text{visited}:=\{R(X_{init}(e_{init}))\} \\ 
\text{explored}:=\{\top ,\bot \} \\ 
\text{\textbf{while }}\text{visited}\neq \emptyset \text{ \textbf{do}} \\ 
\qquad \text{\textbf{choose }}\psi \in \text{visited}\setminus \text{explored%
} \\ 
\qquad \text{visited}:=\text{visited}\ \backslash \ \{\psi \} \\ 
\qquad \text{explored}:=\text{explored}\cup \{\psi \} \\ 
\qquad \text{\textbf{if} }\{\psi =X_{k}(e)\}\text{ \textbf{then}} \\ 
\qquad \qquad \xi :=R(\varphi _{k}[d_{k}:=e]) \\ 
\qquad \text{\textbf{else}} \\ 
\qquad \qquad \xi :=\psi \\ 
\qquad \text{\textbf{if} }\{\xi =X_{k}(e)\}\text{ \textbf{then}} \\ 
\qquad \qquad \text{result}:=\text{ result}\cup (\sigma _{\psi }Y_{\psi
}=Y_{\xi }) \\ 
\qquad \qquad \sigma _{\xi }:=\sigma _{k} \\ 
\qquad \qquad \text{visited}:=\text{visited}\cup \{\xi \} \\ 
\qquad \text{\textbf{else if} }\{\xi =\dbigwedge_{j\in J}\phi _{j}\}\text{ 
\textbf{then}} \\ 
\qquad \qquad \text{result}:=\text{ result}\cup (\sigma _{\psi }Y_{\psi
}=\dbigwedge_{j\in J}Y_{\phi _{j}}) \\ 
\qquad \qquad \text{\textbf{for} }j\in J\text{ \textbf{do}} \\ 
\qquad \qquad \qquad \text{\textbf{if} }\{\xi =X_{k}(e)\}\text{ \textbf{then}
}\sigma _{\phi _{j}}:=\sigma _{k}\text{ \textbf{else} }\sigma _{\phi
_{j}}:=\sigma _{\psi } \\ 
\qquad \qquad \text{visited}:=\text{visited}\cup \{\phi _{j}\}_{j\in J} \\ 
\qquad \text{\textbf{else if} }\{\xi =\dbigvee_{j\in J}\phi _{j}\}\text{ 
\textbf{then}} \\ 
\qquad \qquad \text{result}:=\text{ result}\cup (\sigma _{\psi }Y_{\psi
}=\dbigvee_{j\in J}Y_{\phi _{j}}) \\ 
\qquad \qquad \text{\textbf{for} }j\in J\text{ \textbf{do}} \\ 
\qquad \qquad \qquad \text{\textbf{if} }\{\xi =X_{k}(e)\}\text{ \textbf{then}
}\sigma _{\phi _{j}}:=\sigma _{k}\text{ \textbf{else} }\sigma _{\phi
_{j}}:=\sigma _{\psi } \\ 
\qquad \qquad \text{visited}:=\text{visited}\cup \{\phi _{j}\}_{j\in J} \\ 
\qquad \text{\textbf{else if} }\{\xi =\top \}\text{ \textbf{then}} \\ 
\qquad \qquad \text{result}:=\text{ result}\cup (\sigma _{\psi }Y_{\psi
}=Y_{\top }) \\ 
\qquad \text{\textbf{else if} }\{\xi =\bot \}\text{ \textbf{then}} \\ 
\qquad \qquad \text{result}:=\text{ result}\cup (\sigma _{\psi }Y_{\psi
}=Y_{\bot }) \\ 
\text{\textbf{return }result}%
\end{array}%
\end{equation*}%
}

In every step of the while loop the equation for $Y_{\psi }$ is computed. If
the right hand side of the equation for $Y_{\psi }$ is a propositional
variable instantiation, it is expanded into the right hand side of the
corresponding PBES equation. Otherwise it is converted into a disjunction or
conjunction by introducing new BES variables. The rewriter $R$ is expected
to eliminate all quantifiers, so the while loop does not contain cases for
handling them. The order of the equations in the BES is significant.
Therefore in the implementation instead of fixpoint symbols $\sigma _{\psi }$
priority values are used. The BES variables $Y_{\psi }$ are represented by
integers.

An alternative for inserting the equations $(\nu Y_{\top }=Y_{\top })$ and $%
(\mu Y_{\bot }=Y_{\bot })$ at the beginning of the resulting BES is to
replace $\mu Y_{\psi }=\top $ and $\nu Y_{\psi }=\top $ by $\nu Y_{\psi
}=Y_{\psi }$, and to replace $\mu Y_{\psi }=\bot $ and $\nu Y_{\psi }=\bot $
by $\mu Y_{\psi }=Y_{\psi }$. This eliminates the need to introduce special
equations for true and false.

This algorithm is implemented in the class \texttt{parity\_game\_generator}.
The choice for $\psi$ in the while loop is left to the user of the class.

\pagebreak

\section{Constant Parameter Detection and Elimination}

Let $\mathcal{E=(\sigma }_{1}X_{1}(d_{X_{1}}:D_{X_{1}})=\varphi
_{X_{1}})\cdots \mathcal{(\sigma }_{n}X_{n}(d_{X_{n}}:D_{X_{n}})=\varphi
_{X_{n}})$ be a PBES, and $\kappa $ an initial state and let $\mathsf{eval}$
be an evaluator function on data expressions. We denote the $i$-th element
of a vector $x$ as $x[i]$. Then we define the algorithm \textsc{PbesConstelm}
as follows:$\qquad \qquad $%
\begin{equation*}
\begin{array}{l}
\text{\textsc{PbesConstelm(}}\mathcal{E}\text{, }\kappa \text{, }\mathsf{eval%
}\text{\textsc{)}} \\ 
\text{\textbf{for }}X\in \mathsf{occ}(\mathcal{E)}\text{ \textbf{do }}%
c_{X}:=\bot \\ 
\text{\textbf{for }}X(e)\in \mathsf{iocc}(\kappa \mathcal{)}\text{ \textbf{%
do }}c_{X}:=update(c_{X},\mathsf{eval}(e[d_{X}:=c_{X}])) \\ 
todo:=\mathsf{occ}(\kappa \mathcal{)} \\ 
visited:=todo \\ 
\text{\textbf{while }}todo\neq \emptyset \text{ \textbf{do}} \\ 
\qquad \text{\textbf{choose }}X\in todo \\ 
\qquad todo:=todo\ \backslash \ \{X\} \\ 
\qquad \text{\textbf{for }}Y(e)\in \mathsf{iocc}(\varphi _{X}\mathcal{)}%
\text{ \textbf{do}} \\ 
\qquad \qquad \text{\textbf{if }}\mathsf{eval}(needs\_update(Y(e),\varphi
_{X})[d_{X}:=c_{X}])\neq false\text{ \textbf{then}} \\ 
\qquad \qquad \qquad c_{Y}^{\prime }:=update(c_{Y},\mathsf{eval}%
(e[d_{X}:=c_{X}])) \\ 
\qquad \qquad \qquad \text{\textbf{if }}c_{Y}^{\prime }\neq c_{Y}\text{ 
\textbf{then}} \\ 
\qquad \qquad \qquad \qquad c_{Y}:=c_{Y}^{\prime } \\ 
\qquad \qquad \qquad \qquad todo:=todo\cup \{Y\} \\ 
\qquad \qquad \qquad \qquad visited:=visited\cup \{Y\} \\ 
\qquad \text{\textbf{for }}i:=1\cdots n\text{ \textbf{do }}\varphi
_{X_{i}}:=\varphi _{X_{i}}[d_{X_{i}}:=c_{X_{i}}] \\ 
redundant\_variables:=\{X\in \mathsf{occ}(\mathcal{E)\setminus }visited\ |\
c_{X}=\bot \} \\ 
redundant\_parameters:=\{(X,i)\ |\ c_{X}[i]=d_{X}[i]\} \\ 
\text{\textbf{return }}(redundant\_variables\text{, }redundant\_parameters)%
\end{array}%
\end{equation*}

where $update_{X}$ is defined as follows:%
\begin{equation*}
update(c,e)=_{def}c^{\prime },\text{ with }c^{\prime }[i]=\left\{ 
\begin{array}{ll}
e[i] & \text{if }c=\bot \text{ and }e[i]\text{ is constant} \\ 
c[i] & \text{if }e[i]=c[i] \\ 
d_{X}[i] & \text{otherwise}%
\end{array}%
\right.
\end{equation*}

and where $needs\_update$ is a boolean function that determines whether an
update should be performed. A safe choice for this function is the constant
function $true$. In [Simon Janssen, 2008] the following alternative is
proposed.

Let $c_{T}$ and $c_{F}$ be defined as

\begin{equation*}
\begin{array}{lll}
c_{T}(c) & = & c \\ 
c_{F}(c) & = & \lnot c \\ 
c_{T}(\lnot \varphi ) & = & c_{F}(\varphi ) \\ 
c_{F}(\lnot \varphi ) & = & c_{T}(\varphi ) \\ 
c_{\Gamma }(X(e)) & = & false \\ 
c_{\Gamma }(\mathsf{Q}d:{D}.\varphi ) & = & \mathsf{Q}d:{D}.c_{\Gamma
}(\varphi ) \\ 
c_{T}(\varphi \wedge \psi ) & = & c_{T}(\varphi )\wedge c_{T}(\psi ) \\ 
c_{T}(\varphi \vee \psi ) & = & c_{T}(\varphi )\vee c_{T}(\psi ) \\ 
c_{T}(\varphi \Rightarrow \psi ) & = & c_{F}(\varphi )\vee c_{T}(\psi ) \\ 
c_{F}(\varphi \wedge \psi ) & = & c_{F}(\varphi )\vee c_{F}(\psi ) \\ 
c_{F}(\varphi \vee \psi ) & = & c_{F}(\varphi )\wedge c_{F}(\psi ) \\ 
c_{F}(\varphi \Rightarrow \psi ) & = & c_{T}(\varphi )\wedge c_{F}(\psi )%
\end{array}%
\end{equation*}%
and let the multi sets $cond_{T}$ and $cond_{F}$ be defined as%
\begin{equation*}
\begin{array}{lll}
cond_{\Gamma }(X(e),c) & = & \emptyset \\ 
cond_{\Gamma }(X(e),Y(f)) & = & \emptyset \\ 
cond_{\Gamma }(X(e),\lnot \varphi ) & = & cond_{\Gamma }(X(e),\varphi ) \\ 
cond_{\Gamma }(X(e),\varphi \oplus \psi ) & = & \left\{ 
\begin{array}{cc}
\{c_{\Gamma }(\varphi \oplus \psi )\}\cup cond_{\Gamma }(X(e),\varphi ) & 
\text{if }X(e)\in \mathsf{iocc}(\varphi ) \\ 
\{c_{\Gamma }(\varphi \oplus \psi )\}\cup cond_{\Gamma }(X(e),\psi ) & \text{%
if }X(e)\in \mathsf{iocc}(\psi ) \\ 
\emptyset & \text{otherwise}%
\end{array}%
\right. \\ 
cond_{T}(X(e),\mathsf{Q}d:{D}.\varphi ) & = & \left\{ 
\begin{array}{cc}
\{c_{T}(\mathsf{Q}d:{D}.\varphi )\}\cup \{\mathsf{Q}d:{D}.\theta \ |\ \theta
\ \in cond_{\Gamma }(X(e),\varphi )\} & \text{if }X(e)\in \mathsf{iocc}%
(\varphi ) \\ 
\emptyset & \text{otherwise}%
\end{array}%
\right. \\ 
cond_{T}(X(e),\mathsf{\forall }d:{D}.\varphi ) & = & \left\{ 
\begin{array}{cc}
\{c_{F}(\mathsf{\forall }d:{D}.\varphi )\}\cup \{\mathsf{\exists }d:{D}%
.\theta \ |\ \theta \ \in cond_{F}(X(e),\varphi )\} & \text{if }X(e)\in 
\mathsf{iocc}(\varphi ) \\ 
\emptyset & \text{otherwise}%
\end{array}%
\right. \\ 
cond_{T}(X(e),\mathsf{\exists }d:{D}.\varphi ) & = & \left\{ 
\begin{array}{cc}
\{c_{F}(\mathsf{\exists }d:{D}.\varphi )\}\cup \{\mathsf{\forall }d:{D}%
.\theta \ |\ \theta \ \in cond_{F}(X(e),\varphi )\} & \text{if }X(e)\in 
\mathsf{iocc}(\varphi ) \\ 
\emptyset & \text{otherwise}%
\end{array}%
\right.%
\end{array}%
\end{equation*}%
with $\Gamma \in \{T,F\}$. Then we define%
\begin{equation*}
needs\_update(X(e),\varphi )=\dbigwedge\limits_{c\in cond_{T}(X(e),\varphi
)\cup cond_{F}(X(e),\varphi )}\lnot c
\end{equation*}

\begin{remark}
Note that a direct implementation of this function is extremely inefficient.
It is expected that a more suitable representation can be found.
\end{remark}

\newpage

\section{PBES abstraction}

Let $\mathcal{E=(\sigma }_{1}X_{1}(d_{X_{1}}:D_{X_{1}})=\varphi
_{X_{1}})\cdots \mathcal{(\sigma }_{n}X_{n}(d_{X_{n}}:D_{X_{n}})=\varphi
_{X_{n}})$ be a PBES, and let $V_{i}$ be a subset of the parameters in $%
d_{X_{i}}$ for $i=1\cdots n$. Let $e\in \{true,false\}$ be a data
expression. Then we define the algorithm $\mathsf{abstract}$ as follows:%
\begin{equation*}
\begin{array}{lll}
\mathsf{abstract}(d,V,e) & = & \left\{ 
\begin{array}{ll}
d & \text{\textsf{if}\ }\mathsf{freevar}(d)\cap V=\emptyset \\ 
e & \text{\textsf{otherwise}}%
\end{array}%
\right. \\ 
\mathsf{abstract}(\varphi \oplus \psi ,V,e) & = & \mathsf{abstract}(\varphi
,V,e)\oplus \mathsf{abstract}(\varphi ,V,e) \\ 
\mathsf{abstract}(\mathsf{Q}_{d_{_{1}}:D_{1},\cdots ,d_{m}:D_{m}}.\varphi
,V,e) & = & \mathsf{Q}_{d_{_{1}}:D_{1},\cdots ,d_{m}:D_{m}}.\mathsf{abstract}%
(\varphi ,V\setminus \{d_{_{1}}:D_{1},\cdots ,d_{m}:D_{m}\},e) \\ 
\mathsf{abstract}(\mathcal{\sigma }X(d_{_{1}}:D_{1},\cdots
,d_{m}:D_{m})=\varphi ,V,e) & = & \mathcal{\sigma }X(d_{_{1}}:D_{1},\cdots
,d_{m}:D_{m})=\mathsf{abstract}(\varphi ,V,e) \\ 
\mathsf{abstract}(\mathcal{E},[V_{1},\cdots ,V_{n}],e) & = & 
\begin{array}{c}
\mathcal{(\sigma }_{1}X_{1}(d_{X_{1}}:D_{X_{1}})=\mathsf{abstract(}\varphi
_{X_{1}},V_{1},e)) \\ 
\cdots \\ 
\mathcal{(\sigma }_{n}X_{n}(d_{X_{n}}:D_{X_{n}})=\mathsf{abstract(}\varphi
_{X_{n}},V_{n},e)%
\end{array}%
\end{array}%
\end{equation*}%
with $d$ a data expression, $\oplus \in \{\wedge ,\vee ,\Rightarrow \}$, and 
$\mathsf{Q\in \{\forall ,\exists \}}$ and $V\subset \{d_{_{1}}:D_{1},\cdots
,d_{m}:D_{m}\}$.

\subsection{Motivation}

The motivation for this algorithm is that if the solution of $\mathsf{%
abstract}(\mathcal{E},[V_{1},\cdots ,V_{n}],false)$ is $true$, this implies
that the solution of $\mathcal{E}$ is $true$ as well, and if the solution of 
$\mathsf{abstract}(\mathcal{E},[V_{1},\cdots ,V_{n}],true)$ is $false$, this
implies that the solution of $\mathcal{E}$ is $false$.\newpage

\section{ Gau\ss\ Elimination}

A predicate formula $\varphi $ is defined by the following grammar:%
\begin{equation*}
\varphi ::=b|X(e)|\lnot \varphi |\varphi \wedge \varphi |\varphi \vee
\varphi |\varphi \rightarrow \varphi |\forall d:D.\varphi |\exists
d:D.\varphi |true |false
\end{equation*}%
where $b$ is a data term of sort $\mathbb{B}$, $X$ is a predicate variable, $%
d$ is a data variable of sort $D$, $e$ is a data term, $true $ represents $%
true$, and $false $ represents $false$.

\begin{definition}
(Predicate Variable Substitution) Let $\varphi ,\psi $ be predicate formulae
and $X$ a predicate variable. Then we define $\psi \lbrack \varphi /X]$ as
the result of applying the substitution $X:=\varphi $ to the formula $\psi $%
. To make this more precise: suppose $X$ is declared as $X(d:D)$, then any
occurrence $X(\overline{d})$ in $\psi $ is replaced by $\varphi \lbrack d:=%
\overline{d}]$.
\end{definition}

\begin{lemma}
(Substitution) Let $\mathcal{E}$ be an equation system for which $X,Y\notin
bnd(\mathcal{E})$, then:%
\begin{equation*}
(\sigma X(d:D)=\varphi )\mathcal{E}(\sigma ^{\prime }Y(e:E)=\psi )\equiv
(\sigma X(d:D)=\varphi )[\psi /Y]\mathcal{E}(\sigma ^{\prime }Y(e:E)=\psi )
\end{equation*}
\end{lemma}

\begin{definition}
(Approximation) Let $\varphi ,\psi $ be predicate formulae and $X$ a
predicate variable. We inductively define $\psi \lbrack \varphi /X]^{k}$ as
follows:%
\begin{eqnarray*}
&&\psi \lbrack \varphi /X]^{0}\overset{def}{=}\varphi \\
&&\psi \lbrack \varphi /X]^{k+1}\overset{def}{=}\psi \lbrack \varphi /X]^{k}
\end{eqnarray*}
\end{definition}

Thus, $\psi \lbrack \varphi /X]^{k}$ represents the result of recursively
substituting $\varphi $ for $X$ in $\psi $.

\begin{lemma}
(Approximants as Solutions) Let $\varphi $ be a predicate formula and $k\in 
\mathbb{N}$ be a natural number. Then%
\begin{eqnarray*}
(\mu X(d &:&D)=\varphi \lbrack false /X]^{k})\Rrightarrow (\mu
X(d:D)=\varphi ) \\
(\nu X(d &:&D)=\varphi )\Rrightarrow (\nu X(d:D)=\varphi \lbrack true
/X]^{k})
\end{eqnarray*}
\end{lemma}

\begin{lemma}
(Stable Approximants as Solutions) Let $\varphi $ be a predicate formula and 
$k\in \mathbb{N}$ be a natural number. Then%
\begin{eqnarray*}
\text{if }\varphi \lbrack false/X]^{k} &\longleftrightarrow &\varphi \lbrack
false/X]^{k+1}\text{ then }(\mu X(d:D)=\varphi \lbrack false/X]^{k})\equiv
(\mu X(d:D)=\varphi ) \\
\text{if }\varphi \lbrack true/X]^{k} &\longleftrightarrow &\varphi \lbrack
true/X]^{k+1}\text{ then }(\nu X(d:D)=\varphi \lbrack true/X]^{k})\equiv
(\nu X(d:D)=\varphi )
\end{eqnarray*}
\end{lemma}

\subsection{Gau\ss\ Elimination Algorithm}

Let $\mathcal{E}$ be an equation system of the form%
\begin{equation*}
\mathcal{E=(}\sigma _{1}X_{1}(d_{1}:D_{1})=\varphi _{1})\cdots (\sigma
_{n}X_{n}(d_{n}:D_{n})=\varphi _{n}),
\end{equation*}%
and let $r$ be a rewrite function that maps a pbes expression $\varphi $ to
an equivalent expression $\varphi ^{\prime }$.

Then we define%
\begin{equation*}
\begin{array}{l}
\text{\textsc{Gau\textsc{\ss\ }Elimination(}}\mathcal{E},r,\text{\textsc{%
solve)}} \\ 
\mathcal{E}^{\prime }:=\varepsilon \\ 
i:=n \\ 
\text{\textbf{while} \textbf{not} }i=0 \\ 
\text{\textbf{do}} \\ 
\qquad \varphi _{i}:=\text{\textsc{solve(}}\sigma _{i}X_{i}=\varphi _{i}%
\text{\textsc{)}} \\ 
\qquad \mathcal{E}^{\prime }:=\mathcal{E}^{\prime }(\sigma _{i}X_{i}=\varphi
_{i}) \\ 
\qquad \text{\textbf{for }}k=1\text{ \textbf{to }}i-1\text{ \textbf{do }}%
\varphi _{k}:=r(\varphi _{k}[\varphi _{i}/X_{i}])\text{ \textbf{od}} \\ 
\qquad i:=i-1 \\ 
\text{\textbf{od}} \\ 
\text{\textbf{return }}\mathcal{E}^{^{\prime }}%
\end{array}%
\end{equation*}%
Here \textsc{SolveEquation} is an algorithm that solves a pbes equation,
such that the resulting equation has no reference to the predicate variable
in its right hand side. An example of such a solve equation algorithm is 
\textsc{Approximate}.%
\begin{equation*}
\begin{array}{l}
\text{\textsc{Approximate(}}\sigma X=\varphi ,\text{\textsc{compare)}} \\ 
j:=0 \\ 
\text{\textbf{if }}\sigma =\nu \text{ \textbf{then} }\psi _{0}:=true\text{ 
\textbf{else} }\psi _{0}:=false \\ 
\text{\textbf{repeat}} \\ 
\qquad \psi _{j+1}:=\varphi \lbrack \psi _{j}/X] \\ 
\qquad j:=j+1 \\ 
\text{\textbf{until }\textsc{compare}}(\psi _{j},\psi _{j+1}) \\ 
\text{\textbf{return }}\sigma X=\psi _{j}%
\end{array}%
\end{equation*}

Also pattern matching algorithms exist for this. The \textsc{Gau\textsc{\ss\ 
}Elimination} algorithm solves the equation system $\mathcal{E}$ for the
predicate variable $X_{1}$. To solve the system $\mathcal{E}$ for all
variables, the algorithm has to be applied repeatedly.

\subsection{Solving a BES}

If the equation system $\mathcal{E}$ is a BES (i.e. the predicate variables
have no parameters), then the following simple approximate function can be
used to solve it:%
\begin{equation*}
\begin{array}{l}
\text{\textsc{Approximate-BES(}}\sigma X=\varphi \text{\textsc{)}} \\ 
\text{\textbf{if }}\sigma =\nu \text{ \textbf{then} }\psi _{0}:=true \text{ 
\textbf{else} }\psi _{0}:=false \\ 
\text{\textbf{return} \textsc{Simplify}(}\sigma X=\varphi \lbrack \psi
_{0}/X]\text{)}%
\end{array}%
\end{equation*}

\newpage

\section{Small progress measures}

Let $\mathcal{E}=(\sigma _{1}X_{1}=\varphi _{1})\ \cdots \ (\sigma
_{n}X_{n}=\varphi _{n})$ be a BES in standard recursive form. Let $d$ be the
number of $\mu $-blocks appearing in $\mathcal{E}$. For each variable $X_{i}$
we define a corresponding attribute $\alpha _{i}\in \mathbb{N}^{d}$, which
is called the 'progress measure' of $X_{i}$. We define the algorithm \textsc{%
SmallProgressMeasures} as follows:

\begin{equation*}
\begin{array}{l}
\text{\textsc{SmallProgressMeasures(}}\mathcal{E}\text{\textsc{)}} \\ 
V:=\{X_{i}\ |\ 1\leq i\leq n\} \\ 
V_{Even}:=\{X_{i}\in V\ |\ \mathsf{\varphi }_{i}~\text{is a disjunction}\}
\\ 
V_{Odd}:=\{X_{i}\in V\ |\ \mathsf{\varphi }_{i}~\text{is not a disjunction}\}
\\ 
\text{\textbf{for }}i:=1\cdots n\text{ \textbf{do }}\mathcal{\alpha }%
_{i}:=[0,\cdots ,0] \\ 
\text{\textbf{while }}\mathsf{liftable\_variables}(V)\neq \emptyset \text{ 
\textbf{do}} \\ 
\qquad \text{\textbf{choose }}X_{i}\in \mathsf{liftable\_variables}(V) \\ 
\qquad \mathcal{\alpha }_{i}:=\left\{ 
\begin{array}{ll}
\mathsf{min}\{\gamma \ |\ X_{j}\in \mathsf{\mathsf{occ}}(\varphi _{i})\wedge
\gamma =f(X_{j},\mathsf{rank}(X_{i}))\mathsf{\}} & \text{\textsf{if}}\
X_{i}\in V_{Even} \\ 
\mathsf{max}\{\gamma \ |\ X_{j}\in \mathsf{\mathsf{occ}}(\varphi _{i})\wedge
\gamma =f(X_{j},\mathsf{rank}(X_{i}))\mathsf{\}} & \text{\textsf{if}}\
X_{i}\in V_{Odd}%
\end{array}%
\right. \\ 
\text{\textbf{return} }(W_{Even},W_{Odd})%
\end{array}%
\end{equation*}%
where $\mathsf{min/max}$ is the minimum/maximum with respect to the
lexicographical order on $\mathbb{N}^{d}$, and $\beta \in \mathbb{N}^{d}$ is
defined as%
\begin{equation*}
\beta _{i}=\left\{ 
\begin{array}{ll}
0 & \mathsf{if}\ i\text{ \textsf{is even}} \\ 
|\{X_{j}\in V\ |\ \mathsf{rank}(X_{j})=i\}| & \mathsf{if}\ i\text{ \textsf{%
is odd}}%
\end{array}%
\right.
\end{equation*}%
and the function $\mathsf{inc:}$ $\mathbb{N}^{d}\times \mathbb{Z}\rightarrow 
\mathbb{N}^{d}$ is defined inductively as%
\begin{equation*}
\left\{ 
\begin{array}{lll}
\mathsf{inc}(\alpha ,-1) & = & \top \\ 
&  &  \\ 
\mathsf{inc}(\alpha ,i) & = & \left\{ 
\begin{array}{ll}
\mathsf{inc}([\alpha _{0},\cdots ,\alpha _{i-1},0,\alpha _{i+1},\cdots
,\alpha _{d}],i-1) & \text{\textsf{if}}\ \alpha _{i}=\beta _{i} \\ 
\lbrack \alpha _{0},\cdots ,\alpha _{i-1},\alpha _{i}+1,\alpha _{i+1},\cdots
,\alpha _{d}] & \text{\textsf{otherwise}}%
\end{array}%
\right.%
\end{array}%
\right.
\end{equation*}%
and the function $f:\mathbb{N}^{d}\times \mathbb{N}\rightarrow \mathbb{N}%
^{d} $ is defined as:%
\begin{equation*}
f(X_{j},m)=\left\{ 
\begin{array}{ll}
\lbrack (\mathcal{\alpha }_{j})_{1},\cdots ,(\mathcal{\alpha }%
_{j})_{m},0,\cdots ,0] & \text{\textsf{if}}\ m\text{ is even} \\ 
\mathsf{inc}([(\mathcal{\alpha }_{j})_{1},\cdots ,(\mathcal{\alpha }%
_{j})_{m},0,\cdots ,0],m) & \text{\textsf{if}}\ m\text{ is odd}%
\end{array}%
\right.
\end{equation*}%
and%
\begin{equation*}
\mathsf{liftable\_variables}(V)=\{X_{i}\in V\ |\ \mathsf{min}\{\alpha \ |\
w\in \mathsf{\mathsf{occ}}(\varphi _{i})\wedge \alpha =f(w)\}\mathsf{<}%
\mathcal{\alpha }_{i}\}.
\end{equation*}%
and $W_{Even}$ and $W_{Odd}$ are defined as%
\begin{equation*}
\left\{ 
\begin{array}{lll}
W_{Even} & = & \{X_{i}\in V\ |\ \mathcal{\alpha }_{i}<\top \} \\ 
W_{Odd} & = & \{X_{i}\in V\ |\ \mathcal{\alpha }_{i}=\top \}%
\end{array}%
\right.
\end{equation*}%
and the function $\mathsf{rank}$ is defined inductively as follows:%
\begin{equation*}
\left\{ 
\begin{array}{lll}
\mathsf{rank}(X_{1}) & = & \left\{ 
\begin{array}{ll}
0 & \mathsf{if}\ \sigma _{1}=\nu \\ 
1 & \mathsf{if}\ \sigma _{1}=\mu%
\end{array}%
\right. \\ 
\mathsf{rank}(X_{i+1}) & = & \left\{ 
\begin{array}{ll}
\mathsf{rank}(X_{i}) & \mathsf{if}\ \sigma _{i+1}=\sigma _{i} \\ 
\mathsf{rank}(X_{i})+1 & \mathsf{if}\ \sigma _{i+1}\neq \sigma _{i}%
\end{array}%
\right.%
\end{array}%
\right.
\end{equation*}

\newpage

\appendix

\paragraph{ATerm format}

\begin{equation*}
\begin{array}{ll}
\mathtt{<DataExpr>} & c \\ 
\mathtt{StateTrue} & true \\ 
\mathtt{StateFalse} & false \\ 
\mathtt{StateNot(<StateFrm>)} & \lnot \varphi \\ 
\mathtt{StateAnd(<StateFrm>,<StateFrm>)} & \varphi \wedge \varphi \\ 
\mathtt{StateOr(<StateFrm>,<StateFrm>)} & \varphi \vee \varphi \\ 
\mathtt{StateImp(<StateFrm>,<StateFrm>)} & \varphi \Rightarrow \varphi \\ 
\mathtt{StateForall(<DataVarId>+,<StateFrm>)} & \forall x{:}D.\varphi \\ 
\mathtt{StateExists(<DataVarId>+,<StateFrm>)} & \exists x{:}D.\varphi \\ 
\mathtt{StateMust(<RegFrm>,<StateFrm>)} & \langle \alpha \rangle \varphi \\ 
\mathtt{StateMay(<RegFrm>,<StateFrm>)} & [\alpha ]\varphi \\ 
\mathtt{StateYaled} & \nabla \\ 
\mathtt{StateYaledTimed(<DataExpr>)} & \nabla (t) \\ 
\mathtt{StateDelay} & \Delta \\ 
\mathtt{StateDelayTimed(<DataExpr>)} & \Delta (t) \\ 
\mathtt{StateVar(<String>,<DataExpr>\ast )} & X(d) \\ 
\mathtt{StateNu(<String>,<DataVarIdInit>\ast ,<StateFrm>)} & \nu X(x{:}%
D:=d).~\varphi \\ 
\mathtt{StateMu(<String>,<DataVarIdInit>\ast ,<StateFrm>)} & \mu X(x{:}%
D:=d).~\varphi%
\end{array}%
\end{equation*}

\paragraph{Naming conventions}

\begin{equation*}
\begin{array}{lcl}
\mathsf{left}(\varphi \otimes \psi ) & = & \varphi \\ 
\mathsf{right}(\varphi \otimes \psi ) & = & \psi \\ 
\arg (\lnot \varphi ) & = & \varphi \\ 
\arg (\forall d:D.\varphi )=\arg (\exists d:D.\varphi ) & = & \varphi \\ 
\mathsf{var}(\forall d:D.\varphi )=\mathsf{var}(\exists d:D.\varphi ) & = & 
d:D \\ 
\arg (\left\langle \alpha \right\rangle \varphi )=\arg ([\alpha ]\varphi ) & 
= & \varphi \\ 
\mathsf{act}(\left\langle \alpha \right\rangle \varphi )=\mathsf{act}%
([\alpha ]\varphi ) & = & \alpha \\ 
\mathsf{time}(\nabla (t))=\mathsf{time}(\Delta (t)) & = & t \\ 
\mathsf{var}(X(d:D)) & = & d:D \\ 
\mathsf{\arg }(\sigma X(d:D:=e).\varphi ) & = & \varphi \\ 
\mathsf{name}(\sigma X(d:D:=e).\varphi ) & = & X \\ 
\mathsf{var}(\sigma X(d:D:=e).\varphi ) & = & d:D \\ 
\mathsf{val}(\sigma X(d:D:=e).\varphi ) & = & e%
\end{array}%
\end{equation*}%
where $\sigma $ is either $\mu $ or $\nu $, and $\otimes $ is either $\wedge 
$, $\vee $, or $\Rightarrow $.

\end{document}<|MERGE_RESOLUTION|>--- conflicted
+++ resolved
@@ -29,11 +29,7 @@
 %TCIDATA{<META NAME="SaveForMode" CONTENT="1">}
 %TCIDATA{BibliographyScheme=Manual}
 %TCIDATA{Created=Tuesday, January 15, 2008 14:02:49}
-<<<<<<< HEAD
-%TCIDATA{LastRevised=Thursday, September 16, 2010 14:45:33}
-=======
 %TCIDATA{LastRevised=Tuesday, March 01, 2011 14:42:19}
->>>>>>> c1964886
 %TCIDATA{<META NAME="GraphicsSave" CONTENT="32">}
 %TCIDATA{<META NAME="DocumentShell" CONTENT="Standard LaTeX\Blank - Standard LaTeX Article">}
 %TCIDATA{CSTFile=40 LaTeX article.cst}
@@ -548,11 +544,7 @@
 %-------------------------------------%
 \begin{equation*}
 \begin{array}{lll}
-<<<<<<< HEAD
-{\mathbf{E}}(c) & =_{def} & \epsilon  \\ 
-=======
 {\mathbf{E}}(c) & =_{def} & \epsilon \\ 
->>>>>>> c1964886
 {\mathbf{E}}(\varphi \wedge \psi ) & =_{def} & {\mathbf{E}}(\varphi ){%
 \mathbf{E}}(\psi ) \\ 
 {\mathbf{E}}(\varphi \vee \psi ) & =_{def} & {\mathbf{E}}(\varphi ){\mathbf{E%
@@ -564,17 +556,6 @@
 {\mathbf{E}}([\alpha ]\varphi ) & =_{def} & {\mathbf{E}}(\varphi ) \\ 
 {\mathbf{E}}(\langle \alpha \rangle \varphi ) & =_{def} & {\mathbf{E}}%
 (\varphi ) \\ 
-<<<<<<< HEAD
-{\mathbf{E}}(\nabla ) & =_{def} & \epsilon  \\ 
-{\mathbf{E}}(\nabla (t)) & =_{def} & \epsilon  \\ 
-{\mathbf{E}}(\Delta ) & =_{def} & \epsilon  \\ 
-{\mathbf{E}}(\Delta (t)) & =_{def} & \epsilon  \\ 
-{\mathbf{E}}(X(d)) & =_{def} & \epsilon  \\ 
-{\mathbf{E}}(\sigma X(x_{f}{:}D_{f}:=d).~\varphi )~~~ & =_{def}~~~ & (\sigma 
-\tilde{X}(T:\mathbb{R},x_{f}{:}D_{f},x_{p}{:}D_{p},\mathbf{Par}%
-_{X,[]}(\varphi _{0}))={\mathbf{RHS}}(\varphi )~)~{\mathbf{E}}(\varphi ) \\ 
-{\mathbf{E}}(\lnot c) & =_{def} & \epsilon  \\ 
-=======
 {\mathbf{E}}(\nabla ) & =_{def} & \epsilon \\ 
 {\mathbf{E}}(\nabla (t)) & =_{def} & \epsilon \\ 
 {\mathbf{E}}(\Delta ) & =_{def} & \epsilon \\ 
@@ -584,7 +565,6 @@
 \tilde{X}(T:\mathbb{R},x_{f}{:}D_{f},x_{p}{:}D_{p},\mathbf{Par}%
 _{X,[]}(\varphi _{0}))={\mathbf{RHS}}(\varphi )~)~{\mathbf{E}}(\varphi ) \\ 
 {\mathbf{E}}(\lnot c) & =_{def} & \epsilon \\ 
->>>>>>> c1964886
 {\mathbf{E}}(\lnot \lnot \varphi ) & =_{def} & {\mathbf{E}}(\varphi ) \\ 
 {\mathbf{E}}(\lnot (\varphi \wedge \psi )) & =_{def} & {\mathbf{E}}(\lnot
 \varphi ){\mathbf{E}}(\lnot \psi ) \\ 
@@ -600,19 +580,11 @@
 \varphi ) \\ 
 {\mathbf{E}}(\lnot (\langle \alpha \rangle \varphi )) & =_{def} & {\mathbf{E}%
 }(\lnot \varphi ) \\ 
-<<<<<<< HEAD
-{\mathbf{E}}(\lnot \nabla ) & =_{def} & \epsilon  \\ 
-{\mathbf{E}}(\lnot \nabla (t)) & =_{def} & \epsilon  \\ 
-{\mathbf{E}}(\lnot \Delta ) & =_{def} & \epsilon  \\ 
-{\mathbf{E}}(\lnot \Delta (t)) & =_{def} & \epsilon  \\ 
-{\mathbf{E}}(\lnot X(d)) & =_{def} & \epsilon  \\ 
-=======
 {\mathbf{E}}(\lnot \nabla ) & =_{def} & \epsilon \\ 
 {\mathbf{E}}(\lnot \nabla (t)) & =_{def} & \epsilon \\ 
 {\mathbf{E}}(\lnot \Delta ) & =_{def} & \epsilon \\ 
 {\mathbf{E}}(\lnot \Delta (t)) & =_{def} & \epsilon \\ 
 {\mathbf{E}}(\lnot X(d)) & =_{def} & \epsilon \\ 
->>>>>>> c1964886
 {\mathbf{E}}(\lnot \sigma X(x_{f}{:}D_{f}:=d).~\varphi )~~~ & =_{def}~~~ & (%
 \widetilde{\sigma }\tilde{X}(T:\mathbb{R},x_{f}{:}D_{f},x_{p}{:}D_{p},%
 \mathbf{Par}_{X,[]}(\varphi _{0}))={\mathbf{RHS}}(\lnot \varphi ~[X:=\lnot
