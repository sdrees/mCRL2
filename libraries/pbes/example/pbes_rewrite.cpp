// Copyright: see the accompanying file COPYING or copy at
// https://svn.win.tue.nl/trac/MCRL2/browser/trunk/COPYING

// #define MCRL2_PBES_EXPRESSION_BUILDER_DEBUG
#define MCRL2_ENUMERATE_QUANTIFIERS_BUILDER_DEBUG2

#include <iostream>
#include <map>
#include <string>
#include <utility>
#include <vector>
#include <boost/lexical_cast.hpp>
#include <boost/program_options.hpp>
#include <boost/variant/variant.hpp>
#include <boost/variant/apply_visitor.hpp>
#include <boost/xpressive/xpressive.hpp>
#include "mcrl2/core/text_utility.h"
<<<<<<< HEAD
#include "mcrl2/data/enumerator.h"
#include "mcrl2/data/identifier_generator.h"
#include "mcrl2/data/rewriter.h"
=======
#include "mcrl2/new_data/enumerator.h"
#include "mcrl2/new_data/identifier_generator.h"
#include "mcrl2/new_data/rewriter.h"
>>>>>>> 3fb7bde6
#include "mcrl2/pbes/pbes_parse.h"
#include "mcrl2/pbes/rewriter.h"

using namespace std;
using namespace mcrl2;
using namespace mcrl2::new_data;
using namespace mcrl2::lps;
using namespace mcrl2::pbes_system;
namespace po = boost::program_options;

<<<<<<< HEAD
typedef data::data_enumerator<number_postfix_generator> my_enumerator;
typedef simplifying_rewriter<pbes_system::pbes_expression, data::rewriter> my_simplify_rewriter;
typedef enumerate_quantifiers_rewriter<pbes_system::pbes_expression, data::rewriter, my_enumerator> my_enumerate_quantifiers_rewriter;
=======
typedef new_data::data_enumerator<number_postfix_generator> my_enumerator;
typedef simplifying_rewriter<pbes_system::pbes_expression, new_data::rewriter> my_simplify_rewriter;
typedef enumerate_quantifiers_rewriter<pbes_system::pbes_expression, new_data::rewriter, my_enumerator> my_enumerate_quantifiers_rewriter;
>>>>>>> 3fb7bde6

// Use boost::variant to create a heterogenous container of rewriters.
typedef boost::variant<my_simplify_rewriter,
                       my_enumerate_quantifiers_rewriter
                      > rewriter_variant;

// This class specifies how to call the rewriter that is stored in a rewriter_variant.
class rewriter_visitor: public boost::static_visitor<pbes_expression>
{
  public:
    pbes_expression t_;

    rewriter_visitor(pbes_expression t)
      : t_(t)
    {}

    template <typename Rewriter>
    pbes_expression operator()(Rewriter& r) const
    {
      return r(t_);
    }
};

new_data::rewriter::strategy data_rewriter_strategy(int i)
{
  switch (i)
  {
    case 0: return new_data::rewriter::innermost       ;
    case 1: return new_data::rewriter::innermost_prover;
    case 2: return new_data::rewriter::jitty           ;
    case 3: return new_data::rewriter::jitty_prover    ;
  }
  return new_data::rewriter::jitty_prover;
}

std::string data_rewriter_name(int i)
{
  switch (i)
  {
    case 0: return "[datarewr inner  ]";
    case 1: return "[datarewr inner_p]";
    case 2: return "[datarewr comp   ]";
    case 3: return "[datarewr comp_p ]";
  }
  return "";
}

std::string pbes_rewriter_name(int i)
{
  switch (i)
  {
    case 0: return "[pbesrewr 0]";
    case 1: return "[pbesrewr 1]";
    case 2: return "[pbesrewr 2]";
  }
  return "";
}

std::string smt_solver_name(int i)
{
  switch (i)
  {
    case 0: return "[ario]";
    case 1: return "[cvc ]";
    case 2: return "[cvcf]";
  }
  return "";
}

std::string rewriter_name(int data_rewriter_string, int pbes_rewriter_string, int smt_solver)
{
  return pbes_rewriter_name(pbes_rewriter_string) + data_rewriter_name(data_rewriter_string) + smt_solver_name(smt_solver);
}

/// Extracts the values of a comma-separated list of integers.
std::vector<int> parse_integers(std::string text)
{
  using namespace boost;
  using namespace boost::xpressive;

  std::vector<int> result;
  sregex splitter = sregex::compile(",");

  // the -1 below directs the token iterator to display the parts of
  // the string that did NOT match the regular expression.
  sregex_token_iterator cur( text.begin(), text.end(), splitter, -1 );
  sregex_token_iterator end;

  for( ; cur != end; ++cur )
  {
    try
    {
      result.push_back(lexical_cast<int>(*cur));
    }
    catch(bad_lexical_cast &)
    {
      std::cerr << "Error: could not parse integer value " << *cur << std::endl;
    }
  }
  return result;
}

void run(std::map<std::string, rewriter_variant>& rewriters, const atermpp::vector<pbes_expression>& expressions)
{
  for (std::map<std::string, rewriter_variant>::iterator i = rewriters.begin(); i != rewriters.end(); ++i)
  {
    for (atermpp::vector<pbes_expression>::const_iterator j = expressions.begin(); j != expressions.end(); ++j)
    {
      pbes_expression result = boost::apply_visitor(rewriter_visitor(*j), i->second);
      std::cout << i->first << " " << core::pp(*j) << " -> " << core::pp(result) << std::endl;
    }
  }
}

int main(int argc, char* argv[])
{
  MCRL2_ATERMPP_INIT(argc, argv)

  // a map of rewriters that should be applied to the sequence of terms
  std::map<std::string, rewriter_variant> rewriters;
  std::vector<int> pbes_rewriter_indices;
  std::vector<int> data_rewriter_indices;
  std::vector<int> smt_solver_indices;

  std::string infile;
  std::string pbes_rewriter_string;
  std::string data_rewriter_string;
  std::string smt_solver_string;
  pbes<> p;

  try {
    //--- reach options ---------
    boost::program_options::options_description pbes_rewrite_options(
      "Usage: pbes_rewrite [OPTION]... INFILE\n"
      "\n"
      "Reads a file containing pbes expressions, and applies the rewriter to it.\n"
      "\n"
      "The following choices of the pbes rewriter are available:\n"
      "  0 : simplifying_rewriter\n"
      "  1 : enumerate_quantifiers_rewriter\n"
      "\n"
      "The following choices of the data rewriter are available:\n"
      "  0 : innermost\n"
      "  1 : innermost with prover\n"
      "  2 : jitty\n"
      "  3 : jitty with prover\n"
      "\n"
      // "The following choices of the SMT solver are available:\n"
      // "  0 : ario\n"
      // "  1 : cvc\n"
      // "  2 : cvc fast\n"
      // "\n"
      "Options"
    );
    pbes_rewrite_options.add_options()
      ("help,h", "display this help")
      ("pbes-rewriter,p", po::value<std::string> (&pbes_rewriter_string)->default_value("0"), "pbes rewriter types, comma-separated list")
      ("data-rewriter,d", po::value<std::string> (&data_rewriter_string)->default_value("0"), "data rewriter types, comma-separated list")
      //("smt-solver,s",    po::value<std::string> (&smt_solver_string)   ->default_value("0"), "SMT solver types, comma-separated list")
      ;

    //--- hidden options ---------
    po::options_description hidden_options;
    hidden_options.add_options()
      ("input-file", po::value<std::string>(&infile), "input file")
    ;

    //--- positional options ---------
    po::positional_options_description positional_options;
    positional_options.add("input-file", 1);

    //--- command line options ---------
    po::options_description cmdline_options;
    cmdline_options.add(pbes_rewrite_options).add(hidden_options);

    po::variables_map var_map;
    po::store(po::command_line_parser(argc, argv).
        options(cmdline_options).positional(positional_options).run(), var_map);
    po::notify(var_map);

    if (var_map.count("help")) {
      std::cout << pbes_rewrite_options << "\n";
      return 1;
    }

    // parse the input file
    std::string text = core::read_text(infile);
    std::pair<atermpp::vector<pbes_expression>, data_specification> parse_result = parse_pbes_expressions(text);
    const atermpp::vector<pbes_expression>& expressions = parse_result.first;
    const data_specification& data_spec = parse_result.second;

    // parse the program options
    pbes_rewriter_indices = parse_integers(pbes_rewriter_string);
    data_rewriter_indices = parse_integers(data_rewriter_string);
    smt_solver_indices    = parse_integers(smt_solver_string);
    if (pbes_rewriter_indices.empty() || data_rewriter_indices.empty() || smt_solver_indices.empty())
    {
      std::cerr << "Warning: no pbes rewriters specified!" << std::endl;
      return 0;
    }

    // identifier generator for data enumerator
    number_postfix_generator name_generator;

    // store the data rewriters
    std::vector<new_data::rewriter> data_rewriters;

    // store the corresponding data enumerators
    std::vector<my_enumerator> data_enumerators;

    // create a mapping of rewriters
    for (std::vector<int>::iterator i = data_rewriter_indices.begin(); i != data_rewriter_indices.end(); ++i)
    {
      // Make sure the references to data rewriters stay valid after exiting the loop.
      data_rewriters.push_back(new_data::rewriter(data_spec, data_rewriter_strategy(*i)));
      new_data::rewriter& datar = data_rewriters.back();
      data_enumerators.push_back(my_enumerator(data_spec, data_rewriters.back(), name_generator));
      my_enumerator& datae = data_enumerators.back();

      for (std::vector<int>::iterator j = pbes_rewriter_indices.begin(); j != pbes_rewriter_indices.end(); ++j)
      {
        switch (*j)
        {
          case 0: {
            my_simplify_rewriter pbesr(datar);
            rewriters.insert(std::make_pair(rewriter_name(*i, *j, -1), pbesr));
            break;
          }
          case 1: {
            my_enumerate_quantifiers_rewriter pbesr(datar, datae);
<<<<<<< HEAD
            rewriters.insert(std::make_pair(rewriter_name(*i, *j, -1), pbesr));
            break;
          }
          case 2: {
            substitute_rewriter_jfg pbesr(datar, data_spec);
            rewriters.insert(std::make_pair(rewriter_name(*i, *j, -1), pbesr));
            break;
          }
          case 3: {
            simplify_rewriter_jfg pbesr(data_spec);
=======
>>>>>>> 3fb7bde6
            rewriters.insert(std::make_pair(rewriter_name(*i, *j, -1), pbesr));
            break;
          }
        }
      }
    }

    // apply the rewriters to the sequence of expressions
    run(rewriters, expressions);
  }
  catch(mcrl2::runtime_error e)
  {
    std::cerr << "runtime error: " << e.what() << std::endl;
    std::exit(1);
  }
  catch(std::exception& e) {
    std::cerr << "error: " << e.what() << "\n";
    return 1;
  }
  catch(...) {
    std::cerr << "exception of unknown type!\n";
  }

  return 0;
}<|MERGE_RESOLUTION|>--- conflicted
+++ resolved
@@ -15,15 +15,9 @@
 #include <boost/variant/apply_visitor.hpp>
 #include <boost/xpressive/xpressive.hpp>
 #include "mcrl2/core/text_utility.h"
-<<<<<<< HEAD
-#include "mcrl2/data/enumerator.h"
-#include "mcrl2/data/identifier_generator.h"
-#include "mcrl2/data/rewriter.h"
-=======
 #include "mcrl2/new_data/enumerator.h"
 #include "mcrl2/new_data/identifier_generator.h"
 #include "mcrl2/new_data/rewriter.h"
->>>>>>> 3fb7bde6
 #include "mcrl2/pbes/pbes_parse.h"
 #include "mcrl2/pbes/rewriter.h"
 
@@ -34,15 +28,9 @@
 using namespace mcrl2::pbes_system;
 namespace po = boost::program_options;
 
-<<<<<<< HEAD
-typedef data::data_enumerator<number_postfix_generator> my_enumerator;
-typedef simplifying_rewriter<pbes_system::pbes_expression, data::rewriter> my_simplify_rewriter;
-typedef enumerate_quantifiers_rewriter<pbes_system::pbes_expression, data::rewriter, my_enumerator> my_enumerate_quantifiers_rewriter;
-=======
 typedef new_data::data_enumerator<number_postfix_generator> my_enumerator;
 typedef simplifying_rewriter<pbes_system::pbes_expression, new_data::rewriter> my_simplify_rewriter;
 typedef enumerate_quantifiers_rewriter<pbes_system::pbes_expression, new_data::rewriter, my_enumerator> my_enumerate_quantifiers_rewriter;
->>>>>>> 3fb7bde6
 
 // Use boost::variant to create a heterogenous container of rewriters.
 typedef boost::variant<my_simplify_rewriter,
@@ -273,19 +261,6 @@
           }
           case 1: {
             my_enumerate_quantifiers_rewriter pbesr(datar, datae);
-<<<<<<< HEAD
-            rewriters.insert(std::make_pair(rewriter_name(*i, *j, -1), pbesr));
-            break;
-          }
-          case 2: {
-            substitute_rewriter_jfg pbesr(datar, data_spec);
-            rewriters.insert(std::make_pair(rewriter_name(*i, *j, -1), pbesr));
-            break;
-          }
-          case 3: {
-            simplify_rewriter_jfg pbesr(data_spec);
-=======
->>>>>>> 3fb7bde6
             rewriters.insert(std::make_pair(rewriter_name(*i, *j, -1), pbesr));
             break;
           }
