--- conflicted
+++ resolved
@@ -18,150 +18,16 @@
 #include <boost/test/minimal.hpp>
 #include "mcrl2/core/text_utility.h"
 #include "mcrl2/pbes/pbes_parse.h"
-<<<<<<< HEAD
-#include "mcrl2/data/parser.h"
-#include "mcrl2/data/rewriter.h"
-#include "mcrl2/data/enumerator.h"
-#include "mcrl2/data/data_expression_with_variables.h"
-=======
 #include "mcrl2/new_data/parser.h"
 #include "mcrl2/new_data/rewriter.h"
 #include "mcrl2/new_data/enumerator.h"
 #include "mcrl2/new_data/substitution.h"
 #include "mcrl2/new_data/detail/data_expression_with_variables.h"
->>>>>>> 3fb7bde6
 #include "mcrl2/pbes/pbes_parse.h"
 #include "mcrl2/pbes/pbes_expression_with_variables.h"
 #include "mcrl2/pbes/rewriter.h"
 
 using namespace mcrl2;
-<<<<<<< HEAD
-
-/// Parse a string of the form "b: Bool := true, n: Nat := 0", and add them
-/// to the substition function sigma.
-template <typename SubstitutionFunction>
-void parse_substitutions(std::string text, SubstitutionFunction& sigma)
-{
-  std::vector<std::string> substitutions = core::split(text, ";");
-  for (std::vector<std::string>::iterator i = substitutions.begin(); i != substitutions.end(); ++i)
-  {
-    std::vector<std::string> words = core::regex_split(*i, ":=");
-    if (words.size() != 2)
-    {
-      continue;
-    }
-    data::data_variable v = data::parse_data_variable(words[0]);
-    data::data_expression e = data::parse_data_expression(words[1]);
-    sigma[v] = e;
-  }
-}
-
-/// Create a string representation of a substitution map.
-template <typename SubstitutionFunction>
-std::string print_substitution(const SubstitutionFunction& sigma)
-{
-  std::stringstream out;
-  for (typename SubstitutionFunction::const_iterator i = sigma.begin(); i != sigma.end(); ++i)
-  {
-    out << "  " << core::pp(i->first) << " -> " << core::pp(i->second) << std::endl;
-  }
-  return out.str();
-}
-
-const std::string VARIABLE_SPECIFICATION =
-  "datavar         \n"
-  "  b:  Bool;     \n"
-  "  b1: Bool;     \n"
-  "  b2: Bool;     \n"
-  "  b3: Bool;     \n"
-  "                \n"
-  "  n:  Nat;      \n"
-  "  n1: Nat;      \n"
-  "  n2: Nat;      \n"
-  "  n3: Nat;      \n"
-  "                \n"
-  "  p:  Pos;      \n"
-  "  p1: Pos;      \n"
-  "  p2: Pos;      \n"
-  "  p3: Pos;      \n"
-  "                \n"
-  "predvar         \n"
-  "  X;            \n"
-  "  Y: Nat;       \n"
-  "  W: Bool;      \n"
-  "  Z: Bool, Nat; \n"
-  ;
-
-inline
-pbes_expression expr(const std::string& text)
-{
-  return pbes_system::parse_pbes_expression(text, VARIABLE_SPECIFICATION);
-}
-
-template <typename Rewriter1, typename Rewriter2>
-void test_expressions(Rewriter1 R1, std::string expr1, Rewriter2 R2, std::string expr2)
-{
-  if (R1(expr(expr1)) != R2(expr(expr2)))
-  {
-    BOOST_CHECK(R1(expr(expr1)) == R2(expr(expr2)));
-    std::cout << "--- failed test --- " << expr1 << " -> " << expr2 << std::endl;
-    std::cout << "expr1    " << core::pp(expr(expr1)) << std::endl;
-    std::cout << "expr2    " << core::pp(expr(expr2)) << std::endl;
-    std::cout << "R(expr1) " << core::pp(R1(expr(expr1))) << std::endl;
-    std::cout << "R(expr2) " << core::pp(R2(expr(expr2))) << std::endl;
-    std::cout << "R(expr1) " << R1(expr(expr1)) << std::endl;
-    std::cout << "R(expr2) " << R2(expr(expr2)) << std::endl;
-  }
-}
-
-template <typename Rewriter>
-void test_expressions(Rewriter R, std::string expr1, std::string expr2)
-{
-  test_expressions(R, expr1, R, expr2);
-}
-
-template <typename Rewriter1, typename Rewriter2>
-void test_expressions(Rewriter1 R1, std::string expr1, Rewriter2 R2, std::string expr2, std::string var_decl, std::string substitutions)
-{
-  data::rewriter_map<std::map<data::data_variable, data::data_expression_with_variables> > sigma;
-  parse_substitutions(substitutions, sigma);
-  pbes_system::pbes_expression d1 = pbes_system::parse_pbes_expression(expr1, var_decl);
-  pbes_system::pbes_expression d2 = pbes_system::parse_pbes_expression(expr2, var_decl);
-  if (R1(d1, sigma) != R2(d2))
-  {
-    BOOST_CHECK(R1(d1, sigma) == R2(d2));
-    std::cout << "--- failed test --- " << expr1 << " -> " << expr2 << std::endl;
-    std::cout << "d1            " << core::pp(d1) << std::endl;
-    std::cout << "d2            " << core::pp(d2) << std::endl;
-    std::cout << "sigma         " << substitutions << std::endl;
-    std::cout << "R1(d1, sigma) " << core::pp(R1(d1, sigma)) << std::endl;
-    std::cout << "R2(d2)        " << core::pp(R2(d2)) << std::endl;
-  }
-  else {
-    BOOST_CHECK(R1(d1, sigma) == R2(d2));
-    std::cout << "--- succeeded test --- " << expr1 << " -> " << expr2 << std::endl;
-    std::cout << "d1            " << core::pp(d1) << std::endl;
-    std::cout << "d2            " << core::pp(d2) << std::endl;
-    std::cout << "sigma         " << substitutions << std::endl;
-    std::cout << "R1(d1, sigma) " << core::pp(R1(d1, sigma)) << std::endl;
-    std::cout << "R2(d2)        " << core::pp(R2(d2)) << std::endl;
-  }
-}
-
-template <typename Rewriter>
-void test_expressions(Rewriter R, std::string expr1, std::string expr2, std::string var_decl, std::string substitutions)
-{
-  test_expressions(R, expr1, R, expr2, var_decl, substitutions);
-}
-
-void test_simplifying_rewriter()
-{
-  std::cout << "<test_simplifying_rewriter>" << std::endl;
-  data::rewriter datar;
-  pbes_system::simplifying_rewriter<pbes_system::pbes_expression, data::rewriter> R(datar);
-
-  test_expressions(R, "val(n >= 0) || Y(n)"                                             , "val(true)");
-=======
 using namespace mcrl2::pbes_system;
 
 /// Parse a string of the form "b: Bool := true, n: Nat := 0", and add them
@@ -344,74 +210,6 @@
   pbes_system::pbes_expression_with_variables yv(y, new_data::variable_list());
 
   pbes_system::enumerate_quantifiers_rewriter<pbes_system::pbes_expression, new_data::rewriter_with_variables, new_data::data_enumerator<> > R(datarv, datae);
-
-  test_expressions(R, "(Y(0) && Y(1)) => (Y(1) && Y(0))"                                , "true");
-  test_expressions(R, "forall b: Bool. forall n: Nat. val(n > 3) || Y(n)"               , "Y(2) && Y(1) && Y(3) && Y(0)");
-  test_expressions(R, "(Y(0) && Y(1)) => (Y(0) && Y(1))"                                , "true");
-  test_expressions(R, "exists b: Bool. val(if(b, false, b))"                            , "val(false)");
-  test_expressions(R, "exists b: Bool. W(b)"                                            , "W(true) || W(false)");
-  test_expressions(R, "forall n: Nat.val(!(n < 1)) || Y(n)"                             , "Y(0)");
->>>>>>> 3fb7bde6
-  test_expressions(R, "false"                                                           , "val(false)");
-  test_expressions(R, "true"                                                            , "val(true)");
-  test_expressions(R, "true && true"                                                    , "val(true)");
-  test_expressions(R, "(true && true) && true"                                          , "val(true)");
-  test_expressions(R, "true && false"                                                   , "val(false)");
-  test_expressions(R, "true => val(b)"                                                  , "val(b)");
-  test_expressions(R, "X && true"                                                       , "X");
-  test_expressions(R, "true && X"                                                       , "X");
-  test_expressions(R, "X && false"                                                      , "val(false)");
-  test_expressions(R, "X && val(false)"                                                 , "val(false)");
-  test_expressions(R, "false && X"                                                      , "val(false)");
-  test_expressions(R, "X && (false && X)"                                               , "val(false)");
-  test_expressions(R, "Y(1+2)"                                                          , "Y(3)");
-  test_expressions(R, "true || true"                                                    , "true");
-  test_expressions(R, "(true || true) || true"                                          , "true");
-  test_expressions(R, "true || false"                                                   , "true");
-  test_expressions(R, "false => X"                                                      , "true");
-  test_expressions(R, "Y(n+n)"                                                          , "Y(n+n)");
-  test_expressions(R, "Y(n+p)"                                                          , "Y(n+p)");
-  test_expressions(R, "forall m:Nat. false"                                             , "false");
-  test_expressions(R, "X && X"                                                          , "X");
-  test_expressions(R, "val(true)"                                                       , "true");
-  test_expressions(R, "false => (exists m:Nat. exists k:Nat. val(m*m == k && k > 20))"  , "true");
-  test_expressions(R, "exists m:Nat.true"                                               , "true");
-<<<<<<< HEAD
-  test_expressions(R, "forall m:Nat. val(m < 0 && m > 3)"                               , "false");
-  test_expressions(R, "forall m:Nat. val(m < 0 && m > 3) => Y(n)"                       , "true");
-
-  test_expressions(R, "forall m:Nat. Y(n)"                                              , "Y(n)");
-  test_expressions(R, "forall m:Nat. val(m < 0 && m > 3) || Y(n)"                       , "Y(n)");
-
-  // test_expressions(R, "Y(n+p) && Y(p+n)"                                                , "Y(n+p)");
-  // test_expressions(R, "exists m:Nat. val( m== p) && Y(m)"                               , "Y(p)");
-  // test_expressions(R, "X && (Y(p) || X)"                                                , "X");
-  // test_expressions(R, "X || (Y(p) && X)"                                                , "X");
-  // test_expressions(R, "val(b || !b)"                                                    , "val(true)");
-  // test_expressions(R, "Y(n1 + n2)"                                                      , "Y(n2 + n1)");
-
-  // pbes_expression p = R(expr("Y(n)"));
-  // BOOST_CHECK(!core::term_traits<pbes_expression>::is_constant(p));
-}
-
-void test_enumerate_quantifiers_rewriter()
-{
-  std::cout << "<test_enumerate_quantifiers_rewriter>" << std::endl;
-
-  data::data_specification data_spec = default_data_specification();
-  data::rewriter datar(data_spec);
-  data::number_postfix_generator generator("UNIQUE_PREFIX");
-  data::data_enumerator<data::number_postfix_generator> datae(data_spec, datar, generator);
-  data::rewriter_with_variables datarv(data_spec);
-
-  data::data_variable   v = data::parse_data_expression("n", "n: Pos;\n");
-  data::data_expression d = data::parse_data_expression("n < 10", "n: Pos;\n");
-  data::data_expression_with_variables dv(d);
-
-  pbes_system::pbes_expression y = expr("Y(n)");
-  pbes_system::pbes_expression_with_variables yv(y, data::data_variable_list());
-
-  pbes_system::enumerate_quantifiers_rewriter<pbes_system::pbes_expression, data::rewriter_with_variables, data::data_enumerator<> > R(datarv, datae);
 
   test_expressions(R, "(Y(0) && Y(1)) => (Y(1) && Y(0))"                                , "true");
   test_expressions(R, "forall b: Bool. forall n: Nat. val(n > 3) || Y(n)"               , "Y(2) && Y(1) && Y(3) && Y(0)");
@@ -449,59 +247,6 @@
 
 void test_enumerate_quantifiers_rewriter_finite()
 {
-  std::cout << "<test_enumerate_quantifiers_rewriter>" << std::endl;
-
-  data::data_specification data_spec = default_data_specification();
-  data::rewriter datar(data_spec);
-  data::number_postfix_generator generator("UNIQUE_PREFIX");
-  data::data_enumerator<data::number_postfix_generator> datae(data_spec, datar, generator);
-  data::rewriter_with_variables datarv(data_spec);
-  pbes_system::enumerate_quantifiers_rewriter<pbes_system::pbes_expression, data::rewriter_with_variables, data::data_enumerator<> > R(datarv, datae, false);
-
-  pbes_system::simplifying_rewriter<pbes_system::pbes_expression, data::rewriter> S(datar);
-
-  test_expressions(R, "forall n:Nat, b:Bool.Z(b,n)", S, "forall n:Nat.Z(false,n) && Z(true,n)");
-  test_expressions(R, "forall n:Nat. Y(n)", S, "forall n:Nat. Y(n)");
-
-  std::string expr1;
-  std::string expr2;
-  std::string sigma;
-  std::string var_decl;
-
-  //------------------------//
-  var_decl =
-    "datavar          \n"
-    "  m_S: Nat;      \n"
-    "  q_S: List(Nat);\n"
-    "                 \n"
-    "predvar          \n"
-    "  X: Nat, List(Nat), Nat;\n"
-    ;
-	expr1 = "forall k_S2_00: Nat. val(!(k_S2_00 < m_S)) || X(m_S, q_S, q_S . (k_S2_00 mod 4))";
-	expr2 = "forall k_S2_00: Nat. val(!(k_S2_00 < m_S)) || X(m_S, q_S, q_S . (k_S2_00 mod 4))";
-  sigma = "";
-  test_expressions(R, expr1, S, expr2, var_decl, sigma);
-}
-
-void test_substitutions1()
-{
-  std::cout << "<test_substitutions1>" << std::endl;
-
-  data::rewriter  datar;
-  pbes_system::simplifying_rewriter<pbes_system::pbes_expression, data::rewriter> r(datar);
-
-  data::rewriter_map<atermpp::map<data::data_variable, pbes_system::pbes_expression> > sigma;
-  sigma[data::parse_data_variable("m: Pos")] = r(data::parse_data_expression("3"));
-  sigma[data::parse_data_variable("n: Pos")] = r(data::parse_data_expression("4"));
-
-  std::string var_decl =
-=======
-  test_expressions(R, "forall m:Nat.val(m < 3)"                                         , "false");
-  test_expressions(R, "exists m:Nat.val(m > 3)"                                         , "true");
-}
-
-void test_enumerate_quantifiers_rewriter_finite()
-{
   std::cout << "<test_enumerate_quantifiers_rewriter_finite>" << std::endl;
 
   new_data::data_specification data_spec = new_data::data_specification();
@@ -576,167 +321,12 @@
 
   //------------------------//
   var_decl =
->>>>>>> 3fb7bde6
     "datavar         \n"
     "  m, n:  Pos;   \n"
     "                \n"
     "predvar         \n"
     "  X: Pos;       \n"
     ;
-<<<<<<< HEAD
-  pbes_system::pbes_expression d1 = pbes_system::parse_pbes_expression("X(m+n)", var_decl);
-  pbes_system::pbes_expression d2 = pbes_system::parse_pbes_expression("X(7)", var_decl);
-  BOOST_CHECK(r(d1, sigma) == r(d2));
-}
-
-void test_substitutions2()
-{
-  std::cout << "<test_substitutions2>" << std::endl;
-  data::data_specification data_spec = default_data_specification();
-  data::number_postfix_generator generator("UNIQUE_PREFIX");
-  data::rewriter datar(data_spec);
-  data::data_enumerator<data::number_postfix_generator> datae(data_spec, datar, generator);
-  data::rewriter_with_variables datarv(data_spec);
-  pbes_system::enumerate_quantifiers_rewriter<pbes_system::pbes_expression, data::rewriter_with_variables, data::data_enumerator<> > R(datarv, datae);
-
-  std::string var_decl;
-  std::string sigma;
-  std::string expr1;
-  std::string expr2;
-
-  //------------------------//
-  var_decl =
-    "datavar         \n"
-    "  m, n:  Pos;   \n"
-    "                \n"
-    "predvar         \n"
-    "  X: Pos;       \n"
-    ;
-	expr1 = "X(m+n)";
-	expr2 = "X(7)";
-  sigma = "m: Pos := 3; n: Pos := 4";
-  test_expressions(R, expr1, expr2, var_decl, sigma);
-
-  //------------------------//
-  var_decl =
-    "datavar         \n"
-    "  n: Nat;       \n"
-    "                \n"
-    "predvar         \n"
-    "  X: Bool, Nat; \n"
-    ;
-	expr1 = "forall c: Bool. X(c, n)";
-	expr2 = "X(true, 0) && X(false, 0)";
-  sigma = "b: Bool := true; n: Nat := 0";
-  test_expressions(R, expr1, expr2, var_decl, sigma);
-
-  //------------------------//
-  var_decl =
-    "datavar         \n"
-    "predvar         \n"
-    "  X: Nat;       \n"
-    ;
-	expr1 = "exists b: Bool, c: Bool. val(b && c)";
-	expr2 = "val(true)";
-  sigma = "";
-  test_expressions(R, expr1, expr2, var_decl, sigma);
-
-  //------------------------//
-  var_decl =
-    "datavar         \n"
-    "predvar         \n"
-    "  X: Nat;       \n"
-    ;
-	expr1 = "exists b: Bool.exists c:Bool. val(b && c)";
-	expr2 = "val(true)";
-  sigma = "";
-  test_expressions(R, expr1, expr2, var_decl, sigma);
-}
-
-void test_substitutions3()
-{
-  std::cout << "<test_substitutions3>" << std::endl;
-  std::string DATA_SPEC =
-    "sort D = struct d1 | d2;                                                                                                   \n"
-    "     DBuf = List(D);                                                                                                       \n"
-    "     BBuf = List(Bool);                                                                                                    \n"
-    "                                                                                                                           \n"
-    "map  n: Pos;                                                                                                               \n"
-    "     empty: BBuf;                                                                                                          \n"
-    "     insert: D # Nat # DBuf -> DBuf;                                                                                       \n"
-    "     insert: Bool # Nat # BBuf -> BBuf;                                                                                    \n"
-    "     nextempty_mod: Nat # BBuf # Nat # Pos -> Nat;                                                                         \n"
-    "     q1,q2: DBuf;                                                                                                          \n"
-    "                                                                                                                           \n"
-    "var  d,d': D;                                                                                                              \n"
-    "     i,j,m: Nat;                                                                                                           \n"
-    "     q: DBuf;                                                                                                              \n"
-    "     c,c': Bool;                                                                                                           \n"
-    "     n': Pos;                                                                                                              \n"
-    "     b: BBuf;                                                                                                              \n"
-    "eqn  q1  =  [d1, d1];                                                                                                      \n"
-    "     q2  =  [d1, d1];                                                                                                      \n"
-    "     n  =  2;                                                                                                              \n"
-    "     q1  =  [d1, d1];                                                                                                      \n"
-    "     q2  =  [d1, d1];                                                                                                      \n"
-    "     empty  =  [false, false];                                                                                             \n"
-    "     i == 0  ->  insert(d, i, q)  =  d |> tail(q);                                                                         \n"
-    "     i > 0  ->  insert(d, i, d' |> q)  =  d' |> insert(d, Int2Nat(i - 1), q);                                              \n"
-    "     i == 0  ->  insert(c, i, b)  =  c |> tail(b);                                                                         \n"
-    "     i > 0  ->  insert(c, i, c' |> b)  =  c' |> insert(c, Int2Nat(i - 1), b);                                              \n"
-    "     b . (i mod n') && m > 0  ->  nextempty_mod(i, b, m, n')  =  nextempty_mod((i + 1) mod 2 * n', b, Int2Nat(m - 1), n'); \n"
-    "     !(b . (i mod n') && m > 0)  ->  nextempty_mod(i, b, m, n')  =  i mod 2 * n';                                          \n"
-  ;
-  data::data_specification data_spec = data::parse_data_specification(DATA_SPEC);
-  data::number_postfix_generator generator("UNIQUE_PREFIX");
-  data::rewriter datar(data_spec);
-  data::data_enumerator<data::number_postfix_generator> datae(data_spec, datar, generator);
-  data::rewriter_with_variables datarv(data_spec);
-  pbes_system::enumerate_quantifiers_rewriter<pbes_system::pbes_expression, data::rewriter_with_variables, data::data_enumerator<> > r(datarv, datae);
-
-  data::rewriter_map<std::map<data::data_variable, data::data_expression_with_variables> > sigma;
-  sigma[data::parse_data_variable("l_S:Nat")]             = data::parse_data_expression("0");
-  sigma[data::parse_data_variable("m_S:Nat")]             = data::parse_data_expression("0");
-  sigma[data::parse_data_variable("bst_K:Bool")]          = data::parse_data_expression("false");
-  sigma[data::parse_data_variable("bst1_K:Bool")]         = data::parse_data_expression("false");
-  sigma[data::parse_data_variable("k_K:Nat")]             = data::parse_data_expression("0");
-  sigma[data::parse_data_variable("bst2_L:Bool")]         = data::parse_data_expression("false");
-  sigma[data::parse_data_variable("bst3_L:Bool")]         = data::parse_data_expression("false");
-  sigma[data::parse_data_variable("k_L:Nat")]             = data::parse_data_expression("0");
-  sigma[data::parse_data_variable("l'_R:Nat")]            = data::parse_data_expression("0");
-  sigma[data::parse_data_variable("b_R:BBuf", DATA_SPEC)] = data::parse_data_expression("[false, false]");
-
-  std::string var_decl =
-    "datavar                                                     \n"
-    "  l_S:Nat    ;                                              \n"
-    "  m_S:Nat    ;                                              \n"
-    "  bst_K:Bool ;                                              \n"
-    "  bst1_K:Bool;                                              \n"
-    "  k_K:Nat    ;                                              \n"
-    "  bst2_L:Bool;                                              \n"
-    "  bst3_L:Bool;                                              \n"
-    "  k_L:Nat    ;                                              \n"
-    "  l'_R:Nat   ;                                              \n"
-    "  b_R:BBuf   ;                                              \n"
-    "                                                            \n"
-    "predvar                                                     \n"
-    "  X: Nat, Nat, Bool, Bool, Nat, Bool, Bool, Nat, Nat, BBuf; \n"
-    ;
-
-  // pbes_system::pbes_expression phi = pbes_system::parse_pbes_expression("(((((((((((val(bst2_L && !bst3_L) || (exists k_S2_00: Nat. val(k_S2_00 < m_S && !bst_K && !bst1_K))) || val(!bst_K && bst1_K)) || val(!bst_K && bst1_K)) || val(!bst2_L && !bst3_L)) || val(b_R . (l'_R mod 2))) || val(!bst2_L && bst3_L)) || val(!bst2_L && bst3_L)) || val((bst_K && !bst1_K) && (k_K - l'_R) mod 4 < 2)) || val((bst_K && !bst1_K) && !((k_K - l'_R) mod 4 < 2))) || val(m_S < 2)) || val(m_S < 2)) && (((((((((((val(!(bst2_L && !bst3_L)) || X(k_L, (m_S - k_L + l_S) mod 4, bst_K, bst1_K, k_K, false, false, 0, l'_R, b_R)) && (forall k_S2_00: Nat. val(!(k_S2_00 < m_S && !bst_K && !bst1_K)) || X(l_S, m_S, false, true, (l_S + k_S2_00) mod 4, bst2_L, bst3_L, k_L, l'_R, b_R))) && val(!(!bst_K && bst1_K)) || X(l_S, m_S, true, false, k_K, bst2_L, bst3_L, k_L, l'_R, b_R)) && val(!(!bst_K && bst1_K)) || X(l_S, m_S, false, false, 0, bst2_L, bst3_L, k_L, l'_R, b_R)) && val(!(!bst2_L && !bst3_L)) || X(l_S, m_S, bst_K, bst1_K, k_K, false, true, nextempty_mod(l'_R, b_R, 2, 2), l'_R, b_R)) && val(!b_R . (l'_R mod 2)) || X(l_S, m_S, bst_K, bst1_K, k_K, bst2_L, bst3_L, k_L, (l'_R + 1) mod 4, insert(false, l'_R mod 2, b_R))) && val(!(!bst2_L && bst3_L)) || X(l_S, m_S, bst_K, bst1_K, k_K, true, false, k_L, l'_R, b_R)) && val(!(!bst2_L && bst3_L)) || X(l_S, m_S, bst_K, bst1_K, k_K, false, false, 0, l'_R, b_R)) && val(!((bst_K && !bst1_K) && (k_K - l'_R) mod 4 < 2)) || X(l_S, m_S, false, false, 0, bst2_L, bst3_L, k_L, l'_R, insert(true, k_K mod 2, b_R))) && val(!((bst_K && !bst1_K) && !((k_K - l'_R) mod 4 < 2))) || X(l_S, m_S, false, false, 0, bst2_L, bst3_L, k_L, l'_R, b_R)) && val(!(m_S < 2)) || X(l_S, m_S + 1, bst_K, bst1_K, k_K, bst2_L, bst3_L, k_L, l'_R, b_R)) && val(!(m_S < 2)) || X(l_S, m_S + 1, bst_K, bst1_K, k_K, bst2_L, bst3_L, k_L, l'_R, b_R)", var_decl, DATA_SPEC);
-  pbes_system::pbes_expression phi = pbes_system::parse_pbes_expression("forall k_S2_00: Nat. val(!(k_S2_00 < m_S && !bst_K && !bst1_K)) || X(l_S, m_S, false, true, (l_S + k_S2_00) mod 4, bst2_L, bst3_L, k_L, l'_R, b_R)", var_decl, DATA_SPEC);
-  pbes_system::pbes_expression x = r(phi, sigma);
-}
-
-void test_pfnf_rewriter()
-{
-  using namespace pbes_system;
-
-  pfnf_rewriter<pbes_expression> R;
-  pbes_expression x = expr("val(n1 > 3) && forall b: Bool. forall n: Nat. val(n > 3) || exists n:Nat. val(n > 5)");
-  pbes_expression y = R(x);
-
-=======
 	expr1 = "X(m+n)";
 	expr2 = "X(7)";
   sigma = "m: Pos := 3; n: Pos := 4";
@@ -860,7 +450,6 @@
   pbes_expression x = expr("val(n1 > 3) && forall b: Bool. forall n: Nat. val(n > 3) || exists n:Nat. val(n > 5)");
   pbes_expression y = R(x);
 
->>>>>>> 3fb7bde6
   // TODO: add real test cases for PFNF rewriter
 }
 
