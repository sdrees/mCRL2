// Author(s): Wieger Wesselink
// Copyright: see the accompanying file COPYING or copy at
// https://svn.win.tue.nl/trac/MCRL2/browser/trunk/COPYING
//
// Distributed under the Boost Software License, Version 1.0.
// (See accompanying file LICENSE_1_0.txt or copy at
// http://www.boost.org/LICENSE_1_0.txt)
//
/// \file pbes_test.cpp
/// \brief Test for normalization functions.

#include <iostream>
#include <boost/test/minimal.hpp>
#include "mcrl2/lps/specification.h"
#include "mcrl2/lps/mcrl22lps.h"
#include "mcrl2/modal_formula/detail/algorithms.h"
#include "mcrl2/pbes/pbes.h"
#include "mcrl2/pbes/lps2pbes.h"
#include "mcrl2/pbes/normalize.h"
#include "mcrl2/pbes/pbes_parse.h"
#include "mcrl2/pbes/detail/pfnf_visitor.h"
#include "mcrl2/pbes/rewriter.h"

using namespace mcrl2;

void test_normalize1()
{
  using namespace pbes_system;
  using namespace pbes_system::pbes_expr;

  pbes_expression x = propositional_variable_instantiation("x:X");
  pbes_expression y = propositional_variable_instantiation("y:Y");
  pbes_expression z = propositional_variable_instantiation("z:Z");
  pbes_expression f;
  pbes_expression f1;
  pbes_expression f2;

  f = not_(not_(x));
  f1 = normalize(f);
  f2 = x;
  std::cout << "f  = " << f  << std::endl;
  std::cout << "f1 = " << f1 << std::endl;
  std::cout << "f2 = " << f2 << std::endl;
  BOOST_CHECK(f1 == f2);

  f = imp(not_(x), y);
  f1 = normalize(f);
  f2 = or_(x, y);
  std::cout << "f  = " << f  << std::endl;
  std::cout << "f1 = " << f1 << std::endl;
  std::cout << "f2 = " << f2 << std::endl;
  BOOST_CHECK(f1 == f2);

  f  = not_(and_(not_(x), not_(y)));
  f1 = normalize(f);
  f2 = or_(x, y);
  std::cout << "f  = " << f << std::endl;
  std::cout << "f1 = " << f1 << std::endl;
  std::cout << "f2 = " << f2 << std::endl;
  BOOST_CHECK(f1 == f2);

  f  = imp(and_(not_(x), not_(y)), z);
  f1 = normalize(f);
  f2 = or_(or_(x, y), z);
  std::cout << "f  = " << f << std::endl;
  std::cout << "f1 = " << f1 << std::endl;
  std::cout << "f2 = " << f2 << std::endl;
  BOOST_CHECK(f1 == f2);

<<<<<<< HEAD
  x = data::data_variable("x", data::sort_expr::bool_());
  y = data::data_variable("y", data::sort_expr::bool_());
  z = data::data_variable("z", data::sort_expr::bool_());

  f  = not_(x);
  f1 = normalize(f);
  f2 = data::data_expr::not_(x);
=======
  x = new_data::variable("x", new_data::sort_bool_::bool_());
  y = new_data::variable("y", new_data::sort_bool_::bool_());
  z = new_data::variable("z", new_data::sort_bool_::bool_());

  f  = not_(x);
  f1 = normalize(f);
  f2 = new_data::sort_bool_::not_(x);
>>>>>>> 3fb7bde6
  std::cout << "f  = " << f << std::endl;
  std::cout << "f1 = " << f1 << std::endl;
  std::cout << "f2 = " << f2 << std::endl;
  BOOST_CHECK(f1 == f2);

  f  = imp(and_(x, y), z);
  f1 = normalize(f);
<<<<<<< HEAD
  f2 = or_(or_(data::data_expr::not_(x), data::data_expr::not_(y)), z);
=======
  f2 = or_(or_(new_data::sort_bool_::not_(x), new_data::sort_bool_::not_(y)), z);
>>>>>>> 3fb7bde6
  std::cout << "f  = " << f << std::endl;
  std::cout << "f1 = " << f1 << std::endl;
  std::cout << "f2 = " << f2 << std::endl;
  BOOST_CHECK(f1 == f2);

  pbes_expression T = true_();
  pbes_expression F = false_();
  x = pbes_expression(mcrl2::core::detail::gsMakePBESImp(T, F));
  y = normalize(x);
  std::cout << "x = " << x << std::endl;
  std::cout << "y = " << y << std::endl;

<<<<<<< HEAD
  data::data_variable_list ab;
  ab = atermpp::push_front(ab, data::data_variable("s:S"));
=======
  new_data::variable_list ab = make_list(new_data::variable("s", new_data::basic_sort("S")));
>>>>>>> 3fb7bde6
  x = propositional_variable_instantiation("x:X");
  y = and_(x, imp(pbes_expression(mcrl2::core::detail::gsMakePBESAnd(false_(), false_())), false_()));
  z = normalize(y);
  std::cout << "y = " << y << std::endl;
  std::cout << "z = " << z << std::endl;
}

void test_normalize2()
{
  // test case from Aad Mathijssen, 2/11/2008
  lps::specification spec       = lps::mcrl22lps("init tau + tau;");
  modal::state_formula formula  = modal::detail::mcf2statefrm("nu X. [true]X", spec);
  bool timed = false;
  pbes_system::pbes<> p = pbes_system::lps2pbes(spec, formula, timed);
  p.normalize();
}

void test_normalize3()
{
  // test case from Aad Mathijssen, 1-4-2008
  lps::specification spec = lps::mcrl22lps(
    "proc P = tau.P;\n"
    "init P;        \n"
  );
  modal::state_formula formula = modal::detail::mcf2statefrm("![true*]<true>true", spec);
  bool timed = false;
  pbes_system::pbes<> p = pbes_system::lps2pbes(spec, formula, timed);
  p.normalize();
}

const std::string VARIABLE_SPECIFICATION =
  "datavar         \n"
  "  b:  Bool;     \n"
  "  b1: Bool;     \n"
  "  b2: Bool;     \n"
  "  b3: Bool;     \n"
  "                \n"
  "  n:  Nat;      \n"
  "  n1: Nat;      \n"
  "  n2: Nat;      \n"
  "  n3: Nat;      \n"
  "                \n"
  "  p:  Pos;      \n"
  "  p1: Pos;      \n"
  "  p2: Pos;      \n"
  "  p3: Pos;      \n"
  "                \n"
  "predvar         \n"
  "  X;            \n"
  "  Y: Nat;       \n"
  "  Z: Bool, Pos; \n"
  ;

inline
pbes_system::pbes_expression expr(const std::string& text)
{
  return pbes_system::parse_pbes_expression(text, VARIABLE_SPECIFICATION);
}

void test_pfnf_expression(std::string s)
{
  pbes_system::detail::pfnf_visitor<pbes_system::pbes_expression> visitor;
  pbes_system::pbes_expression t1 = expr(s);
  visitor.visit(t1);
  pbes_system::pbes_expression t2 = visitor.evaluate();
<<<<<<< HEAD
  data::rewriter datar;
  pbes_system::simplifying_rewriter<pbes_system::pbes_expression, data::rewriter> R(datar);
=======
  new_data::rewriter datar;
  pbes_system::simplifying_rewriter<pbes_system::pbes_expression, new_data::rewriter> R(datar);
>>>>>>> 3fb7bde6
  if (R(t1) != R(t2))
  {
    BOOST_CHECK(R(t1) == R(t2));
    std::cout << "--- failed test --- " << std::endl;
    std::cout << "t1    " << core::pp(t1) << std::endl;
    std::cout << "t2    " << core::pp(t2) << std::endl;
    std::cout << "R(t1) " << core::pp(R(t1)) << std::endl;
    std::cout << "R(t2) " << core::pp(R(t2)) << std::endl;
  }
}

void test_pfnf_visitor()
{
  test_pfnf_expression("forall m:Nat. false");
  test_pfnf_expression("X && Y(3) || X");
  // test_pfnf_expression("forall m:Nat. (Y(m) || exists n:Nat. Y(n))");
  // test_pfnf_expression("forall m:Nat. (Y(m) || exists m:Nat. Y(m))");
}

int test_main(int argc, char** argv)
{
  MCRL2_ATERMPP_INIT_DEBUG(argc, argv)

  test_normalize1();
  test_normalize2();
  test_normalize3();
  test_pfnf_visitor();

  return 0;
}<|MERGE_RESOLUTION|>--- conflicted
+++ resolved
@@ -67,15 +67,6 @@
   std::cout << "f2 = " << f2 << std::endl;
   BOOST_CHECK(f1 == f2);
 
-<<<<<<< HEAD
-  x = data::data_variable("x", data::sort_expr::bool_());
-  y = data::data_variable("y", data::sort_expr::bool_());
-  z = data::data_variable("z", data::sort_expr::bool_());
-
-  f  = not_(x);
-  f1 = normalize(f);
-  f2 = data::data_expr::not_(x);
-=======
   x = new_data::variable("x", new_data::sort_bool_::bool_());
   y = new_data::variable("y", new_data::sort_bool_::bool_());
   z = new_data::variable("z", new_data::sort_bool_::bool_());
@@ -83,7 +74,6 @@
   f  = not_(x);
   f1 = normalize(f);
   f2 = new_data::sort_bool_::not_(x);
->>>>>>> 3fb7bde6
   std::cout << "f  = " << f << std::endl;
   std::cout << "f1 = " << f1 << std::endl;
   std::cout << "f2 = " << f2 << std::endl;
@@ -91,11 +81,7 @@
 
   f  = imp(and_(x, y), z);
   f1 = normalize(f);
-<<<<<<< HEAD
-  f2 = or_(or_(data::data_expr::not_(x), data::data_expr::not_(y)), z);
-=======
   f2 = or_(or_(new_data::sort_bool_::not_(x), new_data::sort_bool_::not_(y)), z);
->>>>>>> 3fb7bde6
   std::cout << "f  = " << f << std::endl;
   std::cout << "f1 = " << f1 << std::endl;
   std::cout << "f2 = " << f2 << std::endl;
@@ -108,12 +94,7 @@
   std::cout << "x = " << x << std::endl;
   std::cout << "y = " << y << std::endl;
 
-<<<<<<< HEAD
-  data::data_variable_list ab;
-  ab = atermpp::push_front(ab, data::data_variable("s:S"));
-=======
   new_data::variable_list ab = make_list(new_data::variable("s", new_data::basic_sort("S")));
->>>>>>> 3fb7bde6
   x = propositional_variable_instantiation("x:X");
   y = and_(x, imp(pbes_expression(mcrl2::core::detail::gsMakePBESAnd(false_(), false_())), false_()));
   z = normalize(y);
@@ -179,13 +160,8 @@
   pbes_system::pbes_expression t1 = expr(s);
   visitor.visit(t1);
   pbes_system::pbes_expression t2 = visitor.evaluate();
-<<<<<<< HEAD
-  data::rewriter datar;
-  pbes_system::simplifying_rewriter<pbes_system::pbes_expression, data::rewriter> R(datar);
-=======
   new_data::rewriter datar;
   pbes_system::simplifying_rewriter<pbes_system::pbes_expression, new_data::rewriter> R(datar);
->>>>>>> 3fb7bde6
   if (R(t1) != R(t2))
   {
     BOOST_CHECK(R(t1) == R(t2));
