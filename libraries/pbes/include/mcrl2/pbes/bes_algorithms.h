// Author(s): Wieger Wesselink
// Copyright: see the accompanying file COPYING or copy at
// https://svn.win.tue.nl/trac/MCRL2/browser/trunk/COPYING
//
// Distributed under the Boost Software License, Version 1.0.
// (See accompanying file LICENSE_1_0.txt or copy at
// http://www.boost.org/LICENSE_1_0.txt)
//
/// \file mcrl2/pbes/bes_algorithms.h
/// \brief Algorithms for boolean equation systems.

#ifndef MCRL2_PBES_ALGORITHMS_H
#define MCRL2_PBES_ALGORITHMS_H

#include "mcrl2/pbes/pbes_expression_with_variables.h"
<<<<<<< HEAD
#include "mcrl2/data/identifier_generator.h"
#include "mcrl2/data/enumerator.h"
#include "mcrl2/data/rewriter.h"
=======
#include "mcrl2/new_data/identifier_generator.h"
#include "mcrl2/new_data/enumerator.h"
#include "mcrl2/new_data/rewriter.h"
>>>>>>> 3fb7bde6
#include "mcrl2/pbes/rewriter.h"
#include "mcrl2/pbes/pbes2bes.h"
#include "mcrl2/pbes/gauss_elimination.h"
#include "mcrl2/pbes/bes.h"

namespace mcrl2 {

namespace pbes_system {

/// \brief Function object for solving a pbes equation.
template <typename PbesRewriter>
struct pbes_equation_solver
{
  /// \brief A pbes rewriter
  PbesRewriter& m_rewriter;

  /// \brief Constructor
  /// \param rewriter A PBES rewriter
  pbes_equation_solver(PbesRewriter& rewriter)
    : m_rewriter(rewriter)
  {}

  /// \brief Returns true if e.symbol() == nu(), else false.
  /// \param e A PBES equation
  /// \return True if e.symbol() == nu(), else false.
  pbes_expression sigma(const pbes_equation& e) const
<<<<<<< HEAD
  {
    using namespace pbes_expr;
    return e.symbol().is_nu() ? true_() : false_();
  }

  /// \brief Applies the substitution X := phi to the pbes equation eq.
  /// \param eq A PBES equation
  /// \param X A propositional variable
  /// \param phi A PBES expression
  /// \return The substition result
  pbes_equation substitute(pbes_equation eq, propositional_variable X, pbes_expression phi) const
  {
    pbes_expression formula = substitute_propositional_variable(eq.formula(), X, phi);
    return pbes_equation(eq.symbol(), eq.variable(), formula);
  }

  /// \brief Applies the substitution from a solved pbes equation e2 to the pbes equation e1.
  /// \param e1 A PBES equation
  /// \param e2 A PBES equation
  void substitute(pbes_equation& e1, const pbes_equation& e2) const
  {
    e1 = substitute(e1, e2.variable(), e2.formula());
  }

  /// \brief Solves an equation
  /// \param e A PBES equation
  void solve(pbes_equation& e) const
  {
=======
  {
    using namespace pbes_expr;
    return e.symbol().is_nu() ? true_() : false_();
  }

  /// \brief Applies the substitution X := phi to the pbes equation eq.
  /// \param eq A PBES equation
  /// \param X A propositional variable
  /// \param phi A PBES expression
  /// \return The substition result
  pbes_equation substitute(pbes_equation eq, propositional_variable X, pbes_expression phi) const
  {
    pbes_expression formula = substitute_propositional_variable(eq.formula(), X, phi);
    return pbes_equation(eq.symbol(), eq.variable(), formula);
  }

  /// \brief Applies the substitution from a solved pbes equation e2 to the pbes equation e1.
  /// \param e1 A PBES equation
  /// \param e2 A PBES equation
  void substitute(pbes_equation& e1, const pbes_equation& e2) const
  {
    e1 = substitute(e1, e2.variable(), e2.formula());
  }

  /// \brief Solves an equation
  /// \param e A PBES equation
  void solve(pbes_equation& e) const
  {
>>>>>>> 3fb7bde6
    pbes_equation result = substitute(e, e.variable(), sigma(e));
    pbes_expression t = m_rewriter(result.formula());
    e = pbes_equation(result.symbol(), result.variable(), t);
  }
};

/// \brief Solves a boolean equation system using Gauss elimination.
/// \pre The pbes \p p is a bes.
/// \param p A pbes
/// \return 0 if the solution is false, 1 if the solution is true, 2 if the solution is unknown
template <typename Container>
int pbes_gauss_elimination(pbes<Container>& p)
{
<<<<<<< HEAD
  typedef data::data_enumerator<number_postfix_generator> my_enumerator;
  typedef enumerate_quantifiers_rewriter<pbes_expression_with_variables, data::rewriter, my_enumerator> my_rewriter;
  typedef typename core::term_traits<pbes_expression> tr;

  data::rewriter datar(p.data());
  number_postfix_generator name_generator;
=======
  typedef new_data::data_enumerator<new_data::number_postfix_generator> my_enumerator;
  typedef enumerate_quantifiers_rewriter<pbes_expression_with_variables, new_data::rewriter, my_enumerator> my_rewriter;
  typedef typename core::term_traits<pbes_expression> tr;

  new_data::rewriter datar(p.data());
  new_data::number_postfix_generator name_generator;
>>>>>>> 3fb7bde6
  my_enumerator datae(p.data(), datar, name_generator);
  my_rewriter pbesr(datar, datae);

  gauss_elimination_algorithm algorithm;
  algorithm.run(p.equations().begin(), p.equations().end(), pbes_equation_solver<my_rewriter>(pbesr));

  if (tr::is_false(p.equations().front().formula()))
  {
    return 0;
  }
  else if (tr::is_true(p.equations().front().formula()))
  {
    return 1;
  }
  else
  {
    return 2;
  }
}

/// \brief Instantiates a pbes.
/// \param p A PBES
/// \param lazy If true, the lazy instantiation algorithm is used, otherwise the finite instantiation algorithm.
/// \return A bes.
pbes<> pbes2bes(const pbes<>& p, bool lazy = false)
{
<<<<<<< HEAD
  typedef data::data_enumerator<number_postfix_generator> my_enumerator;
  typedef enumerate_quantifiers_rewriter<pbes_expression_with_variables, data::rewriter, my_enumerator> my_rewriter;
  data::rewriter datar(p.data());
  number_postfix_generator name_generator;
=======
  typedef new_data::data_enumerator<new_data::number_postfix_generator> my_enumerator;
  typedef enumerate_quantifiers_rewriter<pbes_expression_with_variables, new_data::rewriter, my_enumerator> my_rewriter;
  new_data::rewriter datar(p.data());
  new_data::number_postfix_generator name_generator;
>>>>>>> 3fb7bde6
  my_enumerator datae(p.data(), datar, name_generator);
  my_rewriter pbesr(datar, datae);
  if (lazy)
  {
    return do_lazy_algorithm(p, pbesr);
  }
  else
  {
    return do_finite_algorithm(p, pbesr);
  }
}

} // namespace pbes_system

namespace bes {

  /// \brief Solver for boolean equations.
  template <typename BesRewriter>
  struct bes_equation_solver
  {
    /// \brief A bes rewriter
    BesRewriter& m_rewriter;

    /// \brief Constructor
    /// \param rewriter A bes rewriter
    bes_equation_solver(BesRewriter& rewriter)
      : m_rewriter(rewriter)
    {}

    /// \brief Returns true if e.symbol() == nu(), else false.
    /// \param e A pbes equation
    /// \return True if e.symbol() == nu(), else false.
    inline
    boolean_expression sigma(const boolean_equation& e)
    {
      typedef typename core::term_traits<boolean_expression> tr;
      return e.symbol().is_nu() ? tr::true_() : tr::false_();
    }

    /// \brief Applies the substitution X := phi to the bes equation eq.
    /// \param eq A bes equation
    /// \param X A boolean variable
    /// \param phi A bes expression
    /// \return The substition result
    boolean_equation substitute(boolean_equation eq, boolean_variable X, boolean_expression phi)
    {
      boolean_expression formula = atermpp::replace(eq.formula(), X, phi);
      return boolean_equation(eq.symbol(), eq.variable(), formula);
    }

    /// \brief Applies the substitution from a solved bes equation e2 to the bes equation e1.
    /// \param e1 A bes equation
    /// \param e2 A solved bes equation
    void substitute(boolean_equation& e1, const boolean_equation& e2)
    {
      e1 = substitute(e1, e2.variable(), e2.formula());
    }

    /// \brief Solves an equation
    /// \param e A bes equation
    void solve(boolean_equation& e)
    {
      boolean_equation result = substitute(e, e.variable(), sigma(e));
      boolean_expression t = m_rewriter(result.formula());
      e = boolean_equation(result.symbol(), result.variable(), t);
    }
  };

  /// \brief Solves a boolean equation system using Gauss elimination.
  /// \param p A bes
  /// \return The solution of the system
  template <typename Container>
  bool gauss_elimination(boolean_equation_system<Container>& p)
  {
    typedef typename core::term_traits<boolean_expression> tr;
<<<<<<< HEAD
    typedef boolean_expression_rewriter<boolean_expression> bes_rewriter;

    gauss_elimination_algorithm algorithm;
=======
    typedef pbes_system::boolean_expression_rewriter<boolean_expression> bes_rewriter;

    pbes_system::gauss_elimination_algorithm algorithm;
>>>>>>> 3fb7bde6
    bes_rewriter besr;
    algorithm.run(p.equations().begin(), p.equations().end(), bes_equation_solver<bes_rewriter>(besr));
    if (tr::is_false(p.equations().front().formula()))
    {
      return false;
    }
    else if (tr::is_true(p.equations().front().formula()))
    {
      return true;
    }
    else
    {
      throw std::runtime_error("fatal error in gauss_elimination");
    }
    return false;
  }

} // namespace bes

} // namespace mcrl2

#endif // MCRL2_PBES_ALGORITHMS_H<|MERGE_RESOLUTION|>--- conflicted
+++ resolved
@@ -13,15 +13,9 @@
 #define MCRL2_PBES_ALGORITHMS_H
 
 #include "mcrl2/pbes/pbes_expression_with_variables.h"
-<<<<<<< HEAD
-#include "mcrl2/data/identifier_generator.h"
-#include "mcrl2/data/enumerator.h"
-#include "mcrl2/data/rewriter.h"
-=======
 #include "mcrl2/new_data/identifier_generator.h"
 #include "mcrl2/new_data/enumerator.h"
 #include "mcrl2/new_data/rewriter.h"
->>>>>>> 3fb7bde6
 #include "mcrl2/pbes/rewriter.h"
 #include "mcrl2/pbes/pbes2bes.h"
 #include "mcrl2/pbes/gauss_elimination.h"
@@ -48,7 +42,6 @@
   /// \param e A PBES equation
   /// \return True if e.symbol() == nu(), else false.
   pbes_expression sigma(const pbes_equation& e) const
-<<<<<<< HEAD
   {
     using namespace pbes_expr;
     return e.symbol().is_nu() ? true_() : false_();
@@ -77,36 +70,6 @@
   /// \param e A PBES equation
   void solve(pbes_equation& e) const
   {
-=======
-  {
-    using namespace pbes_expr;
-    return e.symbol().is_nu() ? true_() : false_();
-  }
-
-  /// \brief Applies the substitution X := phi to the pbes equation eq.
-  /// \param eq A PBES equation
-  /// \param X A propositional variable
-  /// \param phi A PBES expression
-  /// \return The substition result
-  pbes_equation substitute(pbes_equation eq, propositional_variable X, pbes_expression phi) const
-  {
-    pbes_expression formula = substitute_propositional_variable(eq.formula(), X, phi);
-    return pbes_equation(eq.symbol(), eq.variable(), formula);
-  }
-
-  /// \brief Applies the substitution from a solved pbes equation e2 to the pbes equation e1.
-  /// \param e1 A PBES equation
-  /// \param e2 A PBES equation
-  void substitute(pbes_equation& e1, const pbes_equation& e2) const
-  {
-    e1 = substitute(e1, e2.variable(), e2.formula());
-  }
-
-  /// \brief Solves an equation
-  /// \param e A PBES equation
-  void solve(pbes_equation& e) const
-  {
->>>>>>> 3fb7bde6
     pbes_equation result = substitute(e, e.variable(), sigma(e));
     pbes_expression t = m_rewriter(result.formula());
     e = pbes_equation(result.symbol(), result.variable(), t);
@@ -120,21 +83,12 @@
 template <typename Container>
 int pbes_gauss_elimination(pbes<Container>& p)
 {
-<<<<<<< HEAD
-  typedef data::data_enumerator<number_postfix_generator> my_enumerator;
-  typedef enumerate_quantifiers_rewriter<pbes_expression_with_variables, data::rewriter, my_enumerator> my_rewriter;
-  typedef typename core::term_traits<pbes_expression> tr;
-
-  data::rewriter datar(p.data());
-  number_postfix_generator name_generator;
-=======
   typedef new_data::data_enumerator<new_data::number_postfix_generator> my_enumerator;
   typedef enumerate_quantifiers_rewriter<pbes_expression_with_variables, new_data::rewriter, my_enumerator> my_rewriter;
   typedef typename core::term_traits<pbes_expression> tr;
 
   new_data::rewriter datar(p.data());
   new_data::number_postfix_generator name_generator;
->>>>>>> 3fb7bde6
   my_enumerator datae(p.data(), datar, name_generator);
   my_rewriter pbesr(datar, datae);
 
@@ -161,17 +115,10 @@
 /// \return A bes.
 pbes<> pbes2bes(const pbes<>& p, bool lazy = false)
 {
-<<<<<<< HEAD
-  typedef data::data_enumerator<number_postfix_generator> my_enumerator;
-  typedef enumerate_quantifiers_rewriter<pbes_expression_with_variables, data::rewriter, my_enumerator> my_rewriter;
-  data::rewriter datar(p.data());
-  number_postfix_generator name_generator;
-=======
   typedef new_data::data_enumerator<new_data::number_postfix_generator> my_enumerator;
   typedef enumerate_quantifiers_rewriter<pbes_expression_with_variables, new_data::rewriter, my_enumerator> my_rewriter;
   new_data::rewriter datar(p.data());
   new_data::number_postfix_generator name_generator;
->>>>>>> 3fb7bde6
   my_enumerator datae(p.data(), datar, name_generator);
   my_rewriter pbesr(datar, datae);
   if (lazy)
@@ -247,15 +194,9 @@
   bool gauss_elimination(boolean_equation_system<Container>& p)
   {
     typedef typename core::term_traits<boolean_expression> tr;
-<<<<<<< HEAD
-    typedef boolean_expression_rewriter<boolean_expression> bes_rewriter;
-
-    gauss_elimination_algorithm algorithm;
-=======
     typedef pbes_system::boolean_expression_rewriter<boolean_expression> bes_rewriter;
 
     pbes_system::gauss_elimination_algorithm algorithm;
->>>>>>> 3fb7bde6
     bes_rewriter besr;
     algorithm.run(p.equations().begin(), p.equations().end(), bes_equation_solver<bes_rewriter>(besr));
     if (tr::is_false(p.equations().front().formula()))
