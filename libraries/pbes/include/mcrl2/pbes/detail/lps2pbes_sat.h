--- conflicted
+++ resolved
@@ -24,11 +24,6 @@
 
 namespace detail {
 
-<<<<<<< HEAD
-pbes_expression Sat(const lps::multi_action& a, const action_formulas::action_formula& x, data::set_identifier_generator& id_generator);
-
-template <typename Derived>
-=======
 template <typename TermTraits>
 pbes_expression Sat(const lps::multi_action& a,
                     const action_formulas::action_formula& x,
@@ -37,7 +32,6 @@
                    );
 
 template <typename Derived, typename TermTraits>
->>>>>>> 1c0f9828
 struct sat_traverser: public action_formulas::action_formula_traverser<Derived>
 {
   typedef action_formulas::action_formula_traverser<Derived> super;
@@ -53,15 +47,9 @@
 
   const lps::multi_action& a;
   data::set_identifier_generator& id_generator;
-<<<<<<< HEAD
-  atermpp::vector<pbes_expression> result_stack;
-
-  sat_traverser(const lps::multi_action& a_, data::set_identifier_generator& id_generator_)
-=======
   std::vector<pbes_expression> result_stack;
 
   sat_traverser(const lps::multi_action& a_, data::set_identifier_generator& id_generator_, TermTraits)
->>>>>>> 1c0f9828
     : a(a_), id_generator(id_generator_)
   {}
 
@@ -109,11 +97,7 @@
 
   void operator()(const action_formulas::not_& x)
   {
-<<<<<<< HEAD
-    push(not_(Sat(a, x.operand(), id_generator)));
-=======
     push(tr::not_(Sat(a, x.operand(), id_generator, TermTraits())));
->>>>>>> 1c0f9828
   }
 
   void leave(const action_formulas::and_&)
@@ -139,32 +123,20 @@
 
   void operator()(const action_formulas::forall& x)
   {
-<<<<<<< HEAD
-    data::variable_list y = pbes_system::detail::make_fresh_variables(x.variables(), id_generator, false);
-    action_formulas::action_formula alpha = x.body();
-    push(forall(y, Sat(a, action_formulas::replace_free_variables(alpha, data::make_sequence_sequence_substitution(x.variables(), y)), id_generator)));
-=======
     data::mutable_map_substitution<> sigma_x = pbes_system::detail::make_fresh_variables(x.variables(), id_generator, false);
     std::set<data::variable> sigma_x_variables = data::substitution_variables(sigma_x);
     action_formulas::action_formula alpha = x.body();
     data::variable_list y = data::replace_variables(x.variables(), sigma_x);
     push(tr::forall(y, Sat(a, action_formulas::replace_variables_capture_avoiding(alpha, sigma_x, sigma_x_variables), id_generator, TermTraits())));
->>>>>>> 1c0f9828
   }
 
   void operator()(const action_formulas::exists& x)
   {
-<<<<<<< HEAD
-    data::variable_list y = pbes_system::detail::make_fresh_variables(x.variables(), id_generator, false);
-    action_formulas::action_formula alpha = x.body();
-    push(exists(y, Sat(a, action_formulas::replace_free_variables(alpha, data::make_sequence_sequence_substitution(x.variables(), y)), id_generator)));
-=======
     data::mutable_map_substitution<> sigma_x = pbes_system::detail::make_fresh_variables(x.variables(), id_generator, false);
     std::set<data::variable> sigma_x_variables = data::substitution_variables(sigma_x);
     action_formulas::action_formula alpha = x.body();
     data::variable_list y = data::replace_variables(x.variables(), sigma_x);
     push(tr::exists(y, Sat(a, action_formulas::replace_variables_capture_avoiding(alpha, sigma_x, sigma_x_variables), id_generator, TermTraits())));
->>>>>>> 1c0f9828
   }
 
   void operator()(const action_formulas::at& x)
@@ -172,11 +144,7 @@
     data::data_expression t = a.time();
     action_formulas::action_formula alpha = x.operand();
     data::data_expression u = x.time_stamp();
-<<<<<<< HEAD
-    push(and_(Sat(a, alpha, id_generator), data::equal_to(t, u)));
-=======
     push(tr::and_(Sat(a, alpha, id_generator, TermTraits()), data::equal_to(t, u)));
->>>>>>> 1c0f9828
   }
 };
 
@@ -189,13 +157,8 @@
   using super::operator();
   using super::top;
 
-<<<<<<< HEAD
-  apply_sat_traverser(const lps::multi_action& a, data::set_identifier_generator& id_generator)
-    : super(a, id_generator)
-=======
   apply_sat_traverser(const lps::multi_action& a, data::set_identifier_generator& id_generator, TermTraits tr)
     : super(a, id_generator, tr)
->>>>>>> 1c0f9828
   {}
 
 #ifdef BOOST_MSVC
@@ -203,12 +166,6 @@
 #endif
 };
 
-<<<<<<< HEAD
-inline
-pbes_expression Sat(const lps::multi_action& a, const action_formulas::action_formula& x, data::set_identifier_generator& id_generator)
-{
-  apply_sat_traverser<sat_traverser> f(a, id_generator);
-=======
 template <typename TermTraits>
 pbes_expression Sat(const lps::multi_action& a,
                     const action_formulas::action_formula& x,
@@ -217,7 +174,6 @@
                    )
 {
   apply_sat_traverser<sat_traverser, TermTraits> f(a, id_generator, tr);
->>>>>>> 1c0f9828
   f(x);
   return f.top();
 }
