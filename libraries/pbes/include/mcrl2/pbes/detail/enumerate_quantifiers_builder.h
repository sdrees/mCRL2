// Author(s): Wieger Wesselink
// Copyright: see the accompanying file COPYING or copy at
// https://svn.win.tue.nl/trac/MCRL2/browser/trunk/COPYING
//
// Distributed under the Boost Software License, Version 1.0.
// (See accompanying file LICENSE_1_0.txt or copy at
// http://www.boost.org/LICENSE_1_0.txt)
//
/// \file mcrl2/pbes/detail/enumerate_quantifiers_builder.h
/// \brief Simplifying rewriter for pbes expressions that eliminates quantifiers using enumeration.

#ifndef MCRL2_PBES_DETAIL_ENUMERATE_QUANTIFIERS_BUILDER_H
#define MCRL2_PBES_DETAIL_ENUMERATE_QUANTIFIERS_BUILDER_H

#include <numeric>
#include <set>
#include <utility>
#include <deque>
#include <sstream>
#include <vector>
#include <boost/tuple/tuple.hpp>
#include <boost/bind.hpp>
#include <boost/lexical_cast.hpp>
#include "mcrl2/atermpp/set.h"
#include "mcrl2/atermpp/vector.h"
#include "mcrl2/core/optimized_boolean_operators.h"
#include "mcrl2/core/sequence.h"
#include "mcrl2/core/detail/join.h"
<<<<<<< HEAD
#include "mcrl2/data/data_specification.h"
=======
#include "mcrl2/new_data/data_specification.h"
>>>>>>> 3fb7bde6
#include "mcrl2/pbes/detail/simplify_rewrite_builder.h"
#include "mcrl2/pbes/find.h"

namespace mcrl2 {

namespace pbes_system {

namespace detail {

  /// \brief Computes the subset with variables of finite sort and infinite.
  // TODO: this should be done more efficiently, by avoiding aterm lists
  /// \param variables A sequence of data variables
  /// \param data A data specification
  /// \param finite_variables A sequence of data variables
  /// \param infinite_variables A sequence of data variables
  inline
<<<<<<< HEAD
  void split_finite_variables(data::data_variable_list variables, const data::data_specification& data, data::data_variable_list& finite_variables, data::data_variable_list& infinite_variables)
  {
    std::vector<data::data_variable> finite;
    std::vector<data::data_variable> infinite;
    for (data::data_variable_list::iterator i = variables.begin(); i != variables.end(); ++i)
    {
      if (data.is_finite(i->sort()))
=======
  void split_finite_variables(new_data::variable_list variables, const new_data::data_specification& data, new_data::variable_list& finite_variables, new_data::variable_list& infinite_variables)
  {
    std::vector<new_data::variable> finite;
    std::vector<new_data::variable> infinite;
    for (new_data::variable_list::iterator i = variables.begin(); i != variables.end(); ++i)
    {
      if (data.is_certainly_finite(i->sort()))
>>>>>>> 3fb7bde6
      {
        finite.push_back(*i);
      }
      else
      {
        infinite.push_back(*i);
      }
    }
<<<<<<< HEAD
    finite_variables = data::data_variable_list(finite.begin(), finite.end());
    infinite_variables = data::data_variable_list(infinite.begin(), infinite.end());
=======
    finite_variables = new_data::variable_list(finite.begin(), finite.end());
    infinite_variables = new_data::variable_list(infinite.begin(), infinite.end());
>>>>>>> 3fb7bde6
  }

  /// \brief Returns a string representation of a container
  /// \param c A container
  /// \return A string representation of a container
  template <typename Container>
  std::string print_term_container(const Container& c)
  {
    std::stringstream result;
    result << "[";
    for (typename Container::const_iterator i = c.begin(); i != c.end(); ++i)
    {
      result << (i == c.begin() ? "" : ", ") << core::pp(*i);
    }
    result << "]";
    return result.str();
  }

  /// \brief Determines if the unordered sequences s1 and s2 have an empty intersection
  /// \param s1 A sequence
  /// \param s2 A sequence
  /// \return True if the intersection of s1 and s2 is empty
  template <typename Sequence>
  bool empty_intersection(Sequence s1, Sequence s2)
  {
    for (typename Sequence::const_iterator i = s1.begin(); i != s1.end(); ++i)
    {
      if (std::find(s2.begin(), s2.end(), *i) != s2.end())
      {
        return false;
      }
    }
    return true;
  }

  template <typename PbesRewriter, typename DataEnumerator>
  class quantifier_enumerator
  {
    protected:
      PbesRewriter pbesr;
      DataEnumerator datae;

      typedef typename PbesRewriter::term_type term_type;
      typedef typename core::term_traits<term_type> tr;
      typedef typename tr::variable_sequence_type variable_sequence_type;
      typedef typename tr::variable_type variable_type;
      typedef typename tr::data_term_type data_term_type;

      /// Exception that is used as an early escape of the foreach_sequence algorithm.
      struct stop_early
      {};

      /// Joins a sequence of pbes expressions with operator and
      template <typename Term>
      struct join_and
      {
        /// \brief Returns the conjunction of a sequence of pbes expressions
        /// \param first Start of a sequence of pbes expressions
        /// \param last End of a sequence of pbes expressions
        /// \return The conjunction of the expressions
        template <typename FwdIt>
        Term operator()(FwdIt first, FwdIt last) const
        {
          return std::accumulate(first, last, core::term_traits<Term>::true_(), &core::optimized_and<Term>);
        }
      };

      /// Joins a sequence of pbes expressions with operator or
      template <typename Term>
      struct join_or
      {
        /// \brief Returns the disjunction of a sequence of pbes expressions
        /// \param first Start of a sequence of pbes expressions
        /// \param last End of a sequence of pbes expressions
        /// \return The disjunction of the expressions
        template <typename FwdIt>
        Term operator()(FwdIt first, FwdIt last) const
        {
          return std::accumulate(first, last, core::term_traits<Term>::false_(), &core::optimized_or<Term>);
        }
      };

      /// The assign operation used to create sequences in the foreach_sequence algorithm
      template <typename SubstitutionFunction>
      struct sequence_assign
      {
<<<<<<< HEAD
        typedef typename SubstitutionFunction::variable_type variable_type;
        typedef typename SubstitutionFunction::term_type     term_type;
=======
        typedef typename SubstitutionFunction::variable_type   variable_type;
        typedef typename SubstitutionFunction::expression_type term_type;
>>>>>>> 3fb7bde6

        SubstitutionFunction& sigma_;

        sequence_assign(SubstitutionFunction& sigma)
          : sigma_(sigma)
        {}

        /// \brief Function call operator
        /// \param v A variable
        /// \param t A term
        void operator()(variable_type v, term_type t)
        {
          sigma_[v] = t;
        }
      };

      /// The action that is triggered for each sequence generated by the
      /// foreach_sequence algorithm. It is invoked for every sequence of
      /// substitutions of the set Z in the algorithm.
      template <typename PbesTermSet,
                typename PbesTerm,
                typename SubstitutionFunction,
                typename VariableSet,
                typename StopCriterion
               >
      struct sequence_action
      {
        PbesTermSet&          A_;
        PbesRewriter&         r_;
        const term_type&      phi_;
        SubstitutionFunction& sigma_;
        const VariableSet&    v_;
        bool&                 is_constant_;
        StopCriterion         stop_;

        /// \brief Determines if the unordered sequences s1 and s2 have an empty intersection
        /// \param s1 A sequence
        /// \param s2 A sequence
        /// \return True if the intersection of s1 and s2 is empty
        template <typename Sequence, typename Set>
        bool empty_intersection(const Sequence& s1, const Set& s2)
        {
          for (typename Sequence::const_iterator i = s1.begin(); i != s1.end(); ++i)
          {
            if (s2.find(*i) != s2.end())
            {
              return false;
            }
          }
          return true;
        }

        sequence_action(PbesTermSet& A,
                        PbesRewriter &r,
                        const PbesTerm& phi,
                        SubstitutionFunction& sigma,
                        const VariableSet& v,
                        bool& is_constant,
                        StopCriterion stop
                       )
          : A_(A), r_(r), phi_(phi), sigma_(sigma), v_(v), is_constant_(is_constant), stop_(stop)
        {}

        /// \brief Function call operator
        void operator()()
        {
          PbesTerm c = r_(phi_, sigma_);
#ifdef MCRL2_ENUMERATE_QUANTIFIERS_BUILDER_DEBUG
<<<<<<< HEAD
  std::cerr << "        Z = Z + " << core::pp(c) << (empty_intersection(c.variables(), v_) ? " (constant)" : "") << " sigma = " << sigma_.to_string() << " dependencies = " << print_term_container(v_) << std::endl;
=======
  std::cerr << "        Z = Z + " << core::pp(c) << (empty_intersection(c.variables(), v_) ? " (constant)" : "") << " sigma = " << to_string(sigma_) << " dependencies = " << print_term_container(v_) << std::endl;
>>>>>>> 3fb7bde6
#endif
          if (stop_(c))
          {
            throw stop_early();
          }
          else if (empty_intersection(c.variables(), v_))
          {
#ifdef MCRL2_ENUMERATE_QUANTIFIERS_BUILDER_DEBUG
  std::cerr << "        A = A + " << core::pp(c) << std::endl;
#endif
            A_.insert(c);
          }
          else
          {
            is_constant_ = false;
          }
        }
      };

      /// Convenience function for generating a sequence action
      template <typename PbesTermSet,
                typename PbesTerm,
                typename SubstitutionFunction,
                typename VariableSet,
                typename StopCriterion
               >
      sequence_action<PbesTermSet, PbesTerm, SubstitutionFunction, VariableSet, StopCriterion>
      make_sequence_action(PbesTermSet& A,
                           PbesRewriter &r,
                           const PbesTerm& phi,
                           SubstitutionFunction& sigma,
                           const VariableSet& v,
                           bool& is_constant,
                           StopCriterion stop
                          )
      {
        return sequence_action<PbesTermSet, PbesTerm, SubstitutionFunction, VariableSet, StopCriterion>(A, r, phi, sigma, v, is_constant, stop);
      }

      /// \brief Prints debug information to standard error
      /// \param x A sequence of variables
      /// \param phi A term
      /// \param sigma A substitution function
      /// \param stop_value A term
      template <typename SubstitutionFunction>
      void print_arguments(variable_sequence_type x, const term_type& phi, SubstitutionFunction& sigma, term_type stop_value) const
      {
        std::cerr << "<enumerate>"
                  << (tr::is_false(stop_value) ? "forall " : "exists ")
                  << core::pp(x) << ". "
                  << core::pp(phi)
<<<<<<< HEAD
                  << sigma.to_string() << std::endl;
=======
                  << to_string(sigma) << std::endl;
>>>>>>> 3fb7bde6
      }

      /// \brief Returns a string representation of D[i]
      /// \param Di A sequence of data terms
      /// \param i A positive integer
      /// \return A string representation of D[i]
      std::string print_D_element(const atermpp::vector<data_term_type>& Di, unsigned int i) const
      {
        std::ostringstream out;
        out << "D[" << i << "] = " << print_term_container(Di) << std::endl;
        return out.str();
      }

      /// \brief Prints debug information to standard error
      /// \param D The sequence D of the algorithm
      void print_D(const std::vector<atermpp::vector<data_term_type> >& D) const
      {
        for (unsigned int i = 0; i < D.size(); i++)
        {
          std::cerr << "  " << print_D_element(D[i], i);
        }
      }

      /// \brief Returns a string representation of a todo list element
      /// \param e A todo list element
      /// \return A string representation of a todo list element
      std::string print_todo_list_element(const boost::tuple<variable_type, data_term_type, unsigned int>& e) const
      {
        // const variable_type& xk = boost::get<0>(e);
        const data_term_type& y = boost::get<1>(e);
        unsigned int k          = boost::get<2>(e);
        return "(" + core::pp(y) + ", " + boost::lexical_cast<std::string>(k) + ")";
      }

      /// \brief Prints a todo list to standard error
      /// \param todo A todo list
      void print_todo_list(const std::deque<boost::tuple<variable_type, data_term_type, unsigned int> >& todo) const
      {
        std::cerr << "  todo = [";
        for (typename std::deque<boost::tuple<variable_type, data_term_type, unsigned int> >::const_iterator i = todo.begin(); i != todo.end(); ++i)
        {
          std::cerr << (i == todo.begin() ? "" : ", ") << print_todo_list_element(*i);
        }
        std::cerr << "]" << std::endl;
      }

      template <typename SubstitutionFunction,
                typename StopCriterion,
                typename PbesTermJoinFunction
               >
      term_type enumerate(variable_sequence_type x,
                          const term_type& phi,
                          SubstitutionFunction& sigma,
                          StopCriterion stop,
                          term_type stop_value,
                          PbesTermJoinFunction join
                         )
      {
#ifdef MCRL2_ENUMERATE_QUANTIFIERS_BUILDER_DEBUG
  print_arguments(x, phi, sigma, stop_value);
#endif
        term_type Rphi = pbesr(phi, sigma);
        if (tr::is_constant(Rphi))
        {
          return Rphi;
        }

        typedef std::pair<variable_type, data_term_type> data_assignment;

        atermpp::set<term_type> A;
        std::vector<atermpp::vector<data_term_type> > D;
        atermpp::set<variable_type> dependencies;

        // For an element (v, t, k) of todo, we have the invariant v == x[k].
        // The variable v is stored for efficiency reasons, it avoids the lookup x[k].
        std::deque<boost::tuple<variable_type, data_term_type, unsigned int> > todo;

        // initialize D and todo
        unsigned int j = 0;
        for (typename variable_sequence_type::const_iterator i = x.begin(); i != x.end(); ++i)
        {
          data_term_type t = core::term_traits<data_term_type>::variable2term(*i);
          D.push_back(atermpp::vector<data_term_type>(1, t));
          todo.push_back(boost::make_tuple(*i, t, j++));
          dependencies.insert(t.variables().begin(), t.variables().end());
        }

        try
        {
          while (!todo.empty())
          {
            boost::tuple<variable_type, data_term_type, unsigned int> front = todo.front();
#ifdef MCRL2_ENUMERATE_QUANTIFIERS_BUILDER_DEBUG
  print_D(D);
  print_todo_list(todo);
  std::cerr << "    (y, k) = " << print_todo_list_element(front) << std::endl;
#endif
            todo.pop_front();
            const variable_type& xk = boost::get<0>(front);
            const data_term_type& y = boost::get<1>(front);
            unsigned int k          = boost::get<2>(front);
            bool is_constant = true;

            D[k].erase(std::find(D[k].begin(), D[k].end(), y));
<<<<<<< HEAD
            for (typename variable_sequence_type::iterator i = y.variables().begin(); i != y.variables().end(); ++i)
            {
              dependencies.erase(*i);
            }

            // save D[k] in variable Dk, as a preparation for the foreach_sequence algorithm
            atermpp::vector<data_term_type> Dk = D[k];
            atermpp::vector<data_term_type> z = datae.enumerate(y);
            for (typename atermpp::vector<data_term_type>::iterator i = z.begin(); i != z.end(); ++i)
            {
#ifdef MCRL2_ENUMERATE_QUANTIFIERS_BUILDER_DEBUG
  std::cerr << "      e = " << core::pp(*i) << std::endl;
#endif
              dependencies.insert(i->variables().begin(), i->variables().end());
              sigma[xk] = *i;
              D[k].clear();
              D[k].push_back(*i);
              core::foreach_sequence(D,
                                     x.begin(),
                                     make_sequence_action(A, pbesr, phi, sigma, dependencies, is_constant, stop),
                                     sequence_assign<SubstitutionFunction>(sigma)
                                    );
              if (!is_constant)
              {
                Dk.push_back(*i);
#ifdef MCRL2_ENUMERATE_QUANTIFIERS_BUILDER_DEBUG
  std::cerr << "        " << print_D_element(Dk, k) << std::endl;
#endif
                if (!core::term_traits<data_term_type>::is_constant(*i))
                {
                  todo.push_back(boost::make_tuple(xk, *i, k));
                }
                else
                {
                  for (typename variable_sequence_type::iterator j = i->variables().begin(); j != i->variables().end(); ++j)
                  {
                    dependencies.erase(*j);
                  }
                }
              }
            }

=======
            variable_sequence_type variables(y.variables());
            for (typename variable_sequence_type::iterator i = variables.begin(); i != variables.end(); ++i)
            {
              dependencies.erase(*i);
            }

            // save D[k] in variable Dk, as a preparation for the foreach_sequence algorithm
            atermpp::vector<data_term_type> Dk = D[k];
            atermpp::vector<data_term_type> z = datae.enumerate(y);
            for (typename atermpp::vector<data_term_type>::iterator i = z.begin(); i != z.end(); ++i)
            {
#ifdef MCRL2_ENUMERATE_QUANTIFIERS_BUILDER_DEBUG
  std::cerr << "      e = " << core::pp(*i) << std::endl;
#endif
              dependencies.insert(i->variables().begin(), i->variables().end());
              sigma[xk] = *i;
              D[k].clear();
              D[k].push_back(*i);
              core::foreach_sequence(D,
                                     x.begin(),
                                     make_sequence_action(A, pbesr, phi, sigma, dependencies, is_constant, stop),
                                     sequence_assign<SubstitutionFunction>(sigma)
                                    );
              if (!is_constant)
              {
                Dk.push_back(*i);
#ifdef MCRL2_ENUMERATE_QUANTIFIERS_BUILDER_DEBUG
  std::cerr << "        " << print_D_element(Dk, k) << std::endl;
#endif
                if (!core::term_traits<data_term_type>::is_constant(*i))
                {
                  todo.push_back(boost::make_tuple(xk, *i, k));
                }
                else
                {
                  variable_sequence_type variables(i->variables());

                  for (typename variable_sequence_type::iterator j = variables.begin(); j != variables.end(); ++j)
                  {
                    dependencies.erase(*j);
                  }
                }
              }
            }

>>>>>>> 3fb7bde6
            // restore D[k]
            D[k] = Dk;
          }
        }
        catch (stop_early /* a */)
        {
          // remove the added substitutions from sigma
          for (typename variable_sequence_type::const_iterator j = x.begin(); j != x.end(); ++j)
          {
<<<<<<< HEAD
            sigma.erase(*j);
=======
            sigma[*j] = *j; // erase *j
>>>>>>> 3fb7bde6
          }
#ifdef MCRL2_ENUMERATE_QUANTIFIERS_BUILDER_DEBUG
  std::cerr << "<return>stop early: " << core::pp(stop_value) << std::endl;
#endif
          return stop_value;
<<<<<<< HEAD
        }

        // remove the added substitutions from sigma
        for (typename variable_sequence_type::const_iterator i = x.begin(); i != x.end(); ++i)
        {
          sigma.erase(*i);
        }
=======
        }

        // remove the added substitutions from sigma
        for (typename variable_sequence_type::const_iterator i = x.begin(); i != x.end(); ++i)
        {
          sigma[*i] = *i; // erase *i
        }
>>>>>>> 3fb7bde6
        term_type result = join(A.begin(), A.end());
#ifdef MCRL2_ENUMERATE_QUANTIFIERS_BUILDER_DEBUG
  std::cerr << "<return> " << core::pp(result) << std::endl;
#endif
        return result;
      }

    public:
      quantifier_enumerator(PbesRewriter r, DataEnumerator e)
        : pbesr(r), datae(e)
      {}

      /// \brief Enumerates a universal quantification
      /// \param x A sequence of variables
      /// \param phi A term
      /// \param sigma A substitution function
      /// \return The enumeration result
      template <typename SubstitutionFunction>
      term_type enumerate_universal_quantification(variable_sequence_type x, term_type phi, SubstitutionFunction& sigma)
      {
        return enumerate(x, phi, sigma, tr::is_false, tr::false_(), join_and<term_type>());
      }

      /// \brief Enumerates an existential quantification
      /// \param x A sequence of variables
      /// \param phi A term
      /// \param sigma A substitution function
      /// \return The enumeration result
      template <typename SubstitutionFunction>
      term_type enumerate_existential_quantification(variable_sequence_type x, term_type phi, SubstitutionFunction& sigma)
      {
        return enumerate(x, phi, sigma, tr::is_true, tr::true_(), join_or<term_type>());
      }
  };

  // Simplifying PBES rewriter that eliminates quantifiers using enumeration.
  /// \param SubstitutionFunction This must be a MapSubstitution.
  template <typename Term, typename DataRewriter, typename DataEnumerator, typename SubstitutionFunction>
  struct enumerate_quantifiers_builder: public simplify_rewrite_builder<Term, DataRewriter, SubstitutionFunction>
  {
    typedef enumerate_quantifiers_builder<Term, DataRewriter, DataEnumerator, SubstitutionFunction> self;
    typedef simplify_rewrite_builder<Term, DataRewriter, SubstitutionFunction> super;
    typedef SubstitutionFunction                                               argument_type;
    typedef typename super::term_type                                          term_type;
    typedef typename core::term_traits<term_type>::data_term_type              data_term_type;
    typedef typename core::term_traits<term_type>::data_term_sequence_type     data_term_sequence_type;
    typedef typename core::term_traits<term_type>::variable_sequence_type      variable_sequence_type;
    typedef typename core::term_traits<term_type>::propositional_variable_type propositional_variable_type;
    typedef core::term_traits<Term> tr;

    DataEnumerator& m_data_enumerator;

    /// If true, quantifier variables of infinite sort are enumerated.
    bool m_enumerate_infinite_sorts;

    /// \brief Constructor.
    /// \param r A data rewriter
    /// \param enumerator A data enumerator
    /// \param enumerate_infinite_sorts If true, quantifier variables of infinite sort are enumerated as well
    enumerate_quantifiers_builder(DataRewriter& r, DataEnumerator& enumerator, bool enumerate_infinite_sorts = true)
      : super(r), m_data_enumerator(enumerator), m_enumerate_infinite_sorts(enumerate_infinite_sorts)
    { }


    /// \brief Visit forall node
    /// Visit forall node.
    /// \param x A term
    /// \param variables A sequence of variables
    /// \param phi A term
    /// \param sigma A substitution function
    /// \return The result of visiting the node
    term_type visit_forall(const term_type& x, const variable_sequence_type& variables, const term_type& phi, SubstitutionFunction& sigma)
    {
      if (m_enumerate_infinite_sorts)
      {
        return quantifier_enumerator<self, DataEnumerator>(*this, m_data_enumerator).enumerate_universal_quantification(variables, phi, sigma);
      }
      else
      {
<<<<<<< HEAD
        data::data_variable_list finite;
        data::data_variable_list infinite;
=======
        new_data::variable_list finite;
        new_data::variable_list infinite;
>>>>>>> 3fb7bde6
        split_finite_variables(variables, m_data_enumerator.data(), finite, infinite);
        if (finite.empty())
        {
          return x;
        }
        else
        {
          return core::optimized_forall(infinite, quantifier_enumerator<self, DataEnumerator>(*this, m_data_enumerator).enumerate_universal_quantification(finite, phi, sigma));
        }
      }
    }

    /// \brief Visit exists node
    /// Visit exists node.
    /// \param x A term
    /// \param variables A sequence of variables
    /// \param phi A term
    /// \param sigma A substitution function
    /// \return The result of visiting the node
    term_type visit_exists(const term_type& x, const variable_sequence_type& variables, const term_type& phi, SubstitutionFunction& sigma)
    {
      if (m_enumerate_infinite_sorts)
      {
        return quantifier_enumerator<self, DataEnumerator>(*this, m_data_enumerator).enumerate_existential_quantification(variables, phi, sigma);
      }
      else
      {
<<<<<<< HEAD
        data::data_variable_list finite;
        data::data_variable_list infinite;
=======
        new_data::variable_list finite;
        new_data::variable_list infinite;
>>>>>>> 3fb7bde6
        split_finite_variables(variables, m_data_enumerator.data(), finite, infinite);
        if (finite.empty())
        {
          return x;
        }
        else
        {
          return core::optimized_exists(infinite, quantifier_enumerator<self, DataEnumerator>(*this, m_data_enumerator).enumerate_existential_quantification(finite, phi, sigma));
        }
      }
    }
  };

} // namespace detail

} // namespace pbes_system

} // namespace mcrl2

#endif // MCRL2_PBES_DETAIL_ENUMERATE_QUANTIFIERS_BUILDER_H<|MERGE_RESOLUTION|>--- conflicted
+++ resolved
@@ -26,11 +26,7 @@
 #include "mcrl2/core/optimized_boolean_operators.h"
 #include "mcrl2/core/sequence.h"
 #include "mcrl2/core/detail/join.h"
-<<<<<<< HEAD
-#include "mcrl2/data/data_specification.h"
-=======
 #include "mcrl2/new_data/data_specification.h"
->>>>>>> 3fb7bde6
 #include "mcrl2/pbes/detail/simplify_rewrite_builder.h"
 #include "mcrl2/pbes/find.h"
 
@@ -47,15 +43,6 @@
   /// \param finite_variables A sequence of data variables
   /// \param infinite_variables A sequence of data variables
   inline
-<<<<<<< HEAD
-  void split_finite_variables(data::data_variable_list variables, const data::data_specification& data, data::data_variable_list& finite_variables, data::data_variable_list& infinite_variables)
-  {
-    std::vector<data::data_variable> finite;
-    std::vector<data::data_variable> infinite;
-    for (data::data_variable_list::iterator i = variables.begin(); i != variables.end(); ++i)
-    {
-      if (data.is_finite(i->sort()))
-=======
   void split_finite_variables(new_data::variable_list variables, const new_data::data_specification& data, new_data::variable_list& finite_variables, new_data::variable_list& infinite_variables)
   {
     std::vector<new_data::variable> finite;
@@ -63,7 +50,6 @@
     for (new_data::variable_list::iterator i = variables.begin(); i != variables.end(); ++i)
     {
       if (data.is_certainly_finite(i->sort()))
->>>>>>> 3fb7bde6
       {
         finite.push_back(*i);
       }
@@ -72,13 +58,8 @@
         infinite.push_back(*i);
       }
     }
-<<<<<<< HEAD
-    finite_variables = data::data_variable_list(finite.begin(), finite.end());
-    infinite_variables = data::data_variable_list(infinite.begin(), infinite.end());
-=======
     finite_variables = new_data::variable_list(finite.begin(), finite.end());
     infinite_variables = new_data::variable_list(infinite.begin(), infinite.end());
->>>>>>> 3fb7bde6
   }
 
   /// \brief Returns a string representation of a container
@@ -165,13 +146,8 @@
       template <typename SubstitutionFunction>
       struct sequence_assign
       {
-<<<<<<< HEAD
-        typedef typename SubstitutionFunction::variable_type variable_type;
-        typedef typename SubstitutionFunction::term_type     term_type;
-=======
         typedef typename SubstitutionFunction::variable_type   variable_type;
         typedef typename SubstitutionFunction::expression_type term_type;
->>>>>>> 3fb7bde6
 
         SubstitutionFunction& sigma_;
 
@@ -240,11 +216,7 @@
         {
           PbesTerm c = r_(phi_, sigma_);
 #ifdef MCRL2_ENUMERATE_QUANTIFIERS_BUILDER_DEBUG
-<<<<<<< HEAD
-  std::cerr << "        Z = Z + " << core::pp(c) << (empty_intersection(c.variables(), v_) ? " (constant)" : "") << " sigma = " << sigma_.to_string() << " dependencies = " << print_term_container(v_) << std::endl;
-=======
   std::cerr << "        Z = Z + " << core::pp(c) << (empty_intersection(c.variables(), v_) ? " (constant)" : "") << " sigma = " << to_string(sigma_) << " dependencies = " << print_term_container(v_) << std::endl;
->>>>>>> 3fb7bde6
 #endif
           if (stop_(c))
           {
@@ -296,11 +268,7 @@
                   << (tr::is_false(stop_value) ? "forall " : "exists ")
                   << core::pp(x) << ". "
                   << core::pp(phi)
-<<<<<<< HEAD
-                  << sigma.to_string() << std::endl;
-=======
                   << to_string(sigma) << std::endl;
->>>>>>> 3fb7bde6
       }
 
       /// \brief Returns a string representation of D[i]
@@ -405,8 +373,8 @@
             bool is_constant = true;
 
             D[k].erase(std::find(D[k].begin(), D[k].end(), y));
-<<<<<<< HEAD
-            for (typename variable_sequence_type::iterator i = y.variables().begin(); i != y.variables().end(); ++i)
+            variable_sequence_type variables(y.variables());
+            for (typename variable_sequence_type::iterator i = variables.begin(); i != variables.end(); ++i)
             {
               dependencies.erase(*i);
             }
@@ -440,50 +408,6 @@
                 }
                 else
                 {
-                  for (typename variable_sequence_type::iterator j = i->variables().begin(); j != i->variables().end(); ++j)
-                  {
-                    dependencies.erase(*j);
-                  }
-                }
-              }
-            }
-
-=======
-            variable_sequence_type variables(y.variables());
-            for (typename variable_sequence_type::iterator i = variables.begin(); i != variables.end(); ++i)
-            {
-              dependencies.erase(*i);
-            }
-
-            // save D[k] in variable Dk, as a preparation for the foreach_sequence algorithm
-            atermpp::vector<data_term_type> Dk = D[k];
-            atermpp::vector<data_term_type> z = datae.enumerate(y);
-            for (typename atermpp::vector<data_term_type>::iterator i = z.begin(); i != z.end(); ++i)
-            {
-#ifdef MCRL2_ENUMERATE_QUANTIFIERS_BUILDER_DEBUG
-  std::cerr << "      e = " << core::pp(*i) << std::endl;
-#endif
-              dependencies.insert(i->variables().begin(), i->variables().end());
-              sigma[xk] = *i;
-              D[k].clear();
-              D[k].push_back(*i);
-              core::foreach_sequence(D,
-                                     x.begin(),
-                                     make_sequence_action(A, pbesr, phi, sigma, dependencies, is_constant, stop),
-                                     sequence_assign<SubstitutionFunction>(sigma)
-                                    );
-              if (!is_constant)
-              {
-                Dk.push_back(*i);
-#ifdef MCRL2_ENUMERATE_QUANTIFIERS_BUILDER_DEBUG
-  std::cerr << "        " << print_D_element(Dk, k) << std::endl;
-#endif
-                if (!core::term_traits<data_term_type>::is_constant(*i))
-                {
-                  todo.push_back(boost::make_tuple(xk, *i, k));
-                }
-                else
-                {
                   variable_sequence_type variables(i->variables());
 
                   for (typename variable_sequence_type::iterator j = variables.begin(); j != variables.end(); ++j)
@@ -494,7 +418,6 @@
               }
             }
 
->>>>>>> 3fb7bde6
             // restore D[k]
             D[k] = Dk;
           }
@@ -504,33 +427,19 @@
           // remove the added substitutions from sigma
           for (typename variable_sequence_type::const_iterator j = x.begin(); j != x.end(); ++j)
           {
-<<<<<<< HEAD
-            sigma.erase(*j);
-=======
             sigma[*j] = *j; // erase *j
->>>>>>> 3fb7bde6
           }
 #ifdef MCRL2_ENUMERATE_QUANTIFIERS_BUILDER_DEBUG
   std::cerr << "<return>stop early: " << core::pp(stop_value) << std::endl;
 #endif
           return stop_value;
-<<<<<<< HEAD
         }
 
         // remove the added substitutions from sigma
         for (typename variable_sequence_type::const_iterator i = x.begin(); i != x.end(); ++i)
         {
-          sigma.erase(*i);
-        }
-=======
-        }
-
-        // remove the added substitutions from sigma
-        for (typename variable_sequence_type::const_iterator i = x.begin(); i != x.end(); ++i)
-        {
           sigma[*i] = *i; // erase *i
         }
->>>>>>> 3fb7bde6
         term_type result = join(A.begin(), A.end());
 #ifdef MCRL2_ENUMERATE_QUANTIFIERS_BUILDER_DEBUG
   std::cerr << "<return> " << core::pp(result) << std::endl;
@@ -610,13 +519,8 @@
       }
       else
       {
-<<<<<<< HEAD
-        data::data_variable_list finite;
-        data::data_variable_list infinite;
-=======
         new_data::variable_list finite;
         new_data::variable_list infinite;
->>>>>>> 3fb7bde6
         split_finite_variables(variables, m_data_enumerator.data(), finite, infinite);
         if (finite.empty())
         {
@@ -644,13 +548,8 @@
       }
       else
       {
-<<<<<<< HEAD
-        data::data_variable_list finite;
-        data::data_variable_list infinite;
-=======
         new_data::variable_list finite;
         new_data::variable_list infinite;
->>>>>>> 3fb7bde6
         split_finite_variables(variables, m_data_enumerator.data(), finite, infinite);
         if (finite.empty())
         {
