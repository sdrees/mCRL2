// Author(s): Wieger Wesselink
// Copyright: see the accompanying file COPYING or copy at
// https://svn.win.tue.nl/trac/MCRL2/browser/trunk/COPYING
//
// Distributed under the Boost Software License, Version 1.0.
// (See accompanying file LICENSE_1_0.txt or copy at
// http://www.boost.org/LICENSE_1_0.txt)
//
/// \file mcrl2/pbes/tools/pbesstategraph.h
/// \brief add your file description here.

#ifndef MCRL2_PBES_TOOLS_PBESSTATEGRAPH_H
#define MCRL2_PBES_TOOLS_PBESSTATEGRAPH_H

#include "mcrl2/pbes/algorithms.h"
#include "mcrl2/pbes/detail/stategraph_global_reset_variables.h"
#include "mcrl2/pbes/detail/stategraph_local_reset_variables.h"
#include "mcrl2/pbes/io.h"
#include "mcrl2/pbes/tools/pbesstategraph_options.h"
#include "mcrl2/utilities/logger.h"

namespace mcrl2 {

namespace pbes_system {

void pbesstategraph(const std::string& input_filename,
                    const std::string& output_filename,
<<<<<<< HEAD
                    data::rewrite_strategy rewrite_strategy,
                    bool simplify,
                    bool /* apply_to_original */,
                    bool use_local_variant,
                    bool print_influence_graph,
                    bool use_marking_optimization,
                    bool use_alternative_lcfp_criterion,
                    bool use_alternative_gcfp_relation,
                    bool use_alternative_gcfp_consistency
                   )
=======
                    const utilities::file_format* input_format,
                    const utilities::file_format* output_format,
                    const pbesstategraph_options& options)
>>>>>>> 23620a89
{
  pbes p;
  load_pbes(p, input_filename, input_format);
  algorithms::normalize(p);
  pbes q;

  if (options.use_local_variant)
  {
    detail::local_reset_variables_algorithm algorithm(p, options);
    q = algorithm.run();
    if (options.print_influence_graph)
    {
      detail::stategraph_influence_graph_algorithm ialgo(algorithm.get_pbes());
      ialgo.run();
    }
  }
  else
  {
    detail::global_reset_variables_algorithm algorithm(p, options);
    q = algorithm.run();
    if (options.print_influence_graph)
    {
      detail::stategraph_influence_graph_algorithm ialgo(algorithm.get_pbes());
      ialgo.run();
    }
  }

  save_pbes(q, output_filename, output_format, false);
  if (!q.is_well_typed())
  {
    mCRL2log(log::error) << "pbesstategraph error: not well typed!" << std::endl;
    mCRL2log(log::error) << pp(q) << std::endl;
  }
}

} // namespace pbes_system

} // namespace mcrl2

#endif // MCRL2_PBES_TOOLS_PBESSTATEGRAPH_H<|MERGE_RESOLUTION|>--- conflicted
+++ resolved
@@ -25,22 +25,9 @@
 
 void pbesstategraph(const std::string& input_filename,
                     const std::string& output_filename,
-<<<<<<< HEAD
-                    data::rewrite_strategy rewrite_strategy,
-                    bool simplify,
-                    bool /* apply_to_original */,
-                    bool use_local_variant,
-                    bool print_influence_graph,
-                    bool use_marking_optimization,
-                    bool use_alternative_lcfp_criterion,
-                    bool use_alternative_gcfp_relation,
-                    bool use_alternative_gcfp_consistency
-                   )
-=======
                     const utilities::file_format* input_format,
                     const utilities::file_format* output_format,
                     const pbesstategraph_options& options)
->>>>>>> 23620a89
 {
   pbes p;
   load_pbes(p, input_filename, input_format);
