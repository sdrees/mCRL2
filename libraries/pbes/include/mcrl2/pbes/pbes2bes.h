--- conflicted
+++ resolved
@@ -116,20 +116,12 @@
         propvar_name_current += "@";
         propvar_name_current += mcrl2::core::pp(*del_i);
       }
-<<<<<<< HEAD
-      else if (is_data_application(*del_i))
-=======
       else if (del_i->is_application())
->>>>>>> 3fb7bde6
       { // If p is a data application
         propvar_name_current += "@";
         propvar_name_current += mcrl2::core::pp(*del_i);
       }
-<<<<<<< HEAD
-      // else if (is_data_variable(*del_i))
-=======
       // else if (is_variable(*del_i))
->>>>>>> 3fb7bde6
       // { // If p is a freevar
       // }
       else
