--- conflicted
+++ resolved
@@ -2,11 +2,7 @@
 
 # returns the list of mcrl2 library components
 rule mcrl2-library-components ( ) {
-<<<<<<< HEAD
-  return aterm atermpp svc core data utilities lps lts trace pbes ;
-=======
   return aterm atermpp svc core new_data utilities lps lts trace pbes ;
->>>>>>> 3fb7bde6
 }
 
 for library in [ mcrl2-library-components ] {
