// Author(s): Wieger Wesselink
// Copyright: see the accompanying file COPYING or copy at
// https://svn.win.tue.nl/trac/MCRL2/browser/trunk/COPYING
//
// Distributed under the Boost Software License, Version 1.0.
// (See accompanying file LICENSE_1_0.txt or copy at
// http://www.boost.org/LICENSE_1_0.txt)
//
/// \file mcrl2/process/typecheck.h
/// \brief add your file description here.

#ifndef MCRL2_PROCESS_TYPECHECK_H
#define MCRL2_PROCESS_TYPECHECK_H

#include "mcrl2/core/typecheck.h"
#include "mcrl2/core/detail/pp_deprecated.h"
#include "mcrl2/process/process_specification.h"
#include "mcrl2/process/print.h"

namespace mcrl2
{

namespace process
{

/** \brief     Type check a process expression.
 *  Throws an exception if something went wrong.
 *  \param[in] proc_expr A process expression that has not been type checked.
 *  \post      proc_expr is type checked.
 **/
inline
void type_check(process_expression& proc_expr, const process_specification& proc_spec)
{
  // TODO: replace all this nonsense code by a proper type check implementation
  ATermAppl t = core::type_check_proc_expr(proc_expr, process_specification_to_aterm(proc_spec));
  if (!t)
  {
<<<<<<< HEAD
    throw mcrl2::runtime_error("could not type check " + process::pp(proc_expr));
=======
    throw mcrl2::runtime_error("could not type check " + core::pp_deprecated(proc_expr));
>>>>>>> a907a07f
  }
  proc_expr = process_expression(t);
}

/** \brief     Type check a parsed mCRL2 process specification.
 *  Throws an exception if something went wrong.
 *  \param[in] proc_spec A process specification  that has not been type checked.
 *  \post      proc_spec is type checked.
 **/

inline
void type_check(process_specification& proc_spec)
{
  // TODO: replace all this nonsense code by a proper type check implementation
  ATermAppl t = process_specification_to_aterm(proc_spec);
  t = core::type_check_proc_spec(t);
  if (!t)
  {
    throw mcrl2::runtime_error("could not type check process specification");
  }
  process_specification result(t);
  proc_spec = result;
}

} // namespace process

} // namespace mcrl2

#endif // MCRL2_PROCESS_TYPECHECK_H<|MERGE_RESOLUTION|>--- conflicted
+++ resolved
@@ -15,7 +15,6 @@
 #include "mcrl2/core/typecheck.h"
 #include "mcrl2/core/detail/pp_deprecated.h"
 #include "mcrl2/process/process_specification.h"
-#include "mcrl2/process/print.h"
 
 namespace mcrl2
 {
@@ -35,11 +34,7 @@
   ATermAppl t = core::type_check_proc_expr(proc_expr, process_specification_to_aterm(proc_spec));
   if (!t)
   {
-<<<<<<< HEAD
-    throw mcrl2::runtime_error("could not type check " + process::pp(proc_expr));
-=======
     throw mcrl2::runtime_error("could not type check " + core::pp_deprecated(proc_expr));
->>>>>>> a907a07f
   }
   proc_expr = process_expression(t);
 }
