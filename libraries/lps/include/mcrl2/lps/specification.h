// Author(s): Wieger Wesselink
// Copyright: see the accompanying file COPYING or copy at
// https://svn.win.tue.nl/trac/MCRL2/browser/trunk/COPYING
//
// Distributed under the Boost Software License, Version 1.0.
// (See accompanying file LICENSE_1_0.txt or copy at
// http://www.boost.org/LICENSE_1_0.txt)
//
/// \file mcrl2/lps/specification.h
/// \brief The class specification.

#ifndef MCRL2_LPS_SPECIFICATION_H
#define MCRL2_LPS_SPECIFICATION_H

#include <iostream>
#include <utility>
#include <cassert>
#include <iterator>
#include <algorithm>
#include <stdexcept>
#include <cerrno>
#include <cstring>
#include <boost/iterator/transform_iterator.hpp>
#include "mcrl2/exception.h"
#include "mcrl2/atermpp/aterm.h"
#include "mcrl2/core/print.h"
#include "mcrl2/core/detail/aterm_io.h"
#include "mcrl2/new_data/function_symbol.h"
#include "mcrl2/new_data/utility.h"
#include "mcrl2/new_data/data_specification.h"
#include "mcrl2/lps/linear_process.h"
#include "mcrl2/new_data/detail/sequence_algorithm.h"
#include "mcrl2/new_data/detail/data_specification_compatibility.h"
#include "mcrl2/lps/detail/action_utility.h"

namespace mcrl2 {

/// \brief The main namespace for the LPS library.
namespace lps {

/// \brief Linear process specification.
// sort ...;
//
// cons ...;
//
// map ...;
//
// eqn ...;
//
// proc P(b: Bool, n: Nat) = a(b).P() + sum c: Bool. b -\> e@1.P(b := c);
//
// init P(true, 0);
//
//<Spec>         ::= LinProcSpec(<DataSpec>, <ActSpec>, <ProcEqnSpec>, <Init>)
class specification: public atermpp::aterm_appl
{
  protected:
    /// \brief The data specification of the specification
<<<<<<< HEAD
    data::data_specification m_data;
=======
    new_data::data_specification m_data;
>>>>>>> 3fb7bde6

    /// \brief The action specification of the specification
    action_label_list m_action_labels;

    /// \brief The linear process of the specification
    linear_process m_process;

    /// \brief The initial state of the specification
    process_initializer m_initial_process;

    /// \brief Initializes the specification with an ATerm.
    /// \param t A term
    void init_term(atermpp::aterm_appl t)
    {
      m_term = atermpp::aterm_traits<atermpp::aterm_appl>::term(t);
      atermpp::aterm_appl::iterator i = t.begin();
      m_data            = atermpp::aterm_appl(*i++);
      m_action_labels   = atermpp::aterm_appl(*i++)(0);
      m_process         = atermpp::aterm_appl(*i++);
      m_initial_process = atermpp::aterm_appl(*i);
    }

  public:
    /// \brief Constructor.
    specification()
      : atermpp::aterm_appl(mcrl2::core::detail::constructLinProcSpec())
    { }

    /// \brief Constructor.
    /// \param t A term
    specification(atermpp::aterm_appl t)
      : atermpp::aterm_appl(t)
    {
      assert(core::detail::check_rule_LinProcSpec(m_term));
      init_term(t);
    }

    /// \brief Constructor.
    /// \param data A data specification
    /// \param action_labels A sequence of action labels
    /// \param lps A linear process
    /// \param initial_process A process initializer
<<<<<<< HEAD
    specification(data::data_specification  data, action_label_list action_labels, linear_process lps, process_initializer initial_process)
=======
    specification(new_data::data_specification const& data, action_label_list action_labels, linear_process lps, process_initializer initial_process)
>>>>>>> 3fb7bde6
      :
        m_data(data),
        m_action_labels(action_labels),
        m_process(lps),
        m_initial_process(initial_process)
    {
      m_term = reinterpret_cast<ATerm>(
        core::detail::gsMakeLinProcSpec(
          new_data::detail::data_specification_to_aterm_data_spec(data),
          core::detail::gsMakeActSpec(action_labels),
          lps,
          initial_process
        )
      );
    }

    /// \brief Reads the specification from file.
    /// \param filename A string
    /// If filename is nonempty, input is read from the file named filename.
    /// If filename is empty, input is read from standard input.
    void load(const std::string& filename)
    {
      atermpp::aterm t = core::detail::load_aterm(filename);
      if (!t || t.type() != AT_APPL || !core::detail::gsIsLinProcSpec(atermpp::aterm_appl(t)))
      {
        throw mcrl2::runtime_error(((filename.empty())?"stdin":("'" + filename + "'")) + " does not contain an LPS");
      }
      //store the term locally
      init_term(atermpp::aterm_appl(t));
      // The well typedness check is only done in debug mode, since for large
      // LPSs it takes too much time                                        
<<<<<<< HEAD
      assert(is_well_typed());                                               
=======
      assert(is_well_typed());
>>>>>>> 3fb7bde6
      //if (!is_well_typed())
      //{
      //  throw mcrl2::runtime_error("specification is not well typed (specification::load())");
      //}
    }

    /// \brief Writes the specification to file.
    /// \param filename A string
    /// If filename is nonempty, output is written to the file named filename.
    /// If filename is empty, output is written to stdout.
    /// \param binary
    /// If binary is true the linear process is saved in compressed binary format.
    /// Otherwise an ascii representation is saved. In general the binary format is
    /// much more compact than the ascii representation.
    void save(const std::string& filename, bool binary = true)
    {
      // The well typedness check is only done in debug mode, since for large
      // LPSs it takes too much time                                        
<<<<<<< HEAD
      assert(is_well_typed());                                               
=======
      assert(is_well_typed());
>>>>>>> 3fb7bde6
      //if (!is_well_typed())
      //{
      //  throw mcrl2::runtime_error("specification is not well typed (specification::save())");
      //}
      core::detail::save_aterm(m_term, filename, binary);
    }

    /// \brief Returns the linear process of the specification.
    /// \return The linear process of the specification.
    linear_process process() const
    {
      return m_process;
    }

    /// \brief Returns the data specification.
    /// \return The data specification.
<<<<<<< HEAD
    data::data_specification data() const
=======
    new_data::data_specification data() const
>>>>>>> 3fb7bde6
    { return m_data; }

    /// \brief Returns a sequence of action labels.
    /// This sequence contains all action labels occurring in the specification (but it can have more).
    /// \return A sequence of action labels.
    action_label_list action_labels() const
    { return m_action_labels; }

    /// \brief Returns the initial process.
    /// \return The initial process.
    process_initializer initial_process() const
    {
      return m_initial_process;
    }

    /// \brief Indicates whether the specification is well typed.
    /// \return True if
    /// <ul>
    /// <li>the sorts occurring in the summation variables are declared in the data specification</li>
    /// <li>the sorts occurring in the process parameters are declared in the data specification </li>
    /// <li>the sorts occurring in the free variables are declared in the data specification     </li>
    /// <li>the sorts occurring in the action labels are declared in the data specification      </li>
    /// <li>the action labels occurring in the process are contained in action_labels()          </li>
    /// <li>the process is well typed                                                            </li>
    /// <li>the data specification is well typed                                                 </li>
    /// <li>the initial process is well typed                                                    </li>
    /// </ul>
    bool is_well_typed() const
    {
      std::set<new_data::sort_expression> declared_sorts = mcrl2::new_data::detail::make_set(data().sorts());
      std::set<action_label> declared_labels = mcrl2::new_data::detail::make_set(action_labels());

      // check 1)
      for (summand_list::iterator i = process().summands().begin(); i != process().summands().end(); ++i)
      {
        if (!(mcrl2::new_data::detail::check_variable_sorts(i->summation_variables(), declared_sorts)))
        {
          std::cerr << "specification::is_well_typed() failed: some of the sorts of the summation variables " << new_data::pp(i->summation_variables()) << " are not declared in the data specification " << new_data::pp(data().sorts()) << std::endl;
          return false;
        }
      }

      // check 2)
      if (!(mcrl2::new_data::detail::check_variable_sorts(process().process_parameters(), declared_sorts)))
      {
        std::cerr << "specification::is_well_typed() failed: some of the sorts of the process parameters " << new_data::pp(process().process_parameters()) << " are not declared in the data specification " << new_data::pp(data().sorts()) << std::endl;
        return false;
      }

      // check 3)
      if (!(mcrl2::new_data::detail::check_variable_sorts(process().free_variables(), declared_sorts)))
      {
        std::cerr << "specification::is_well_typed() failed: some of the sorts of the free variables " << new_data::pp(process().free_variables()) << " are not declared in the data specification " << new_data::pp(data().sorts()) << std::endl;
        return false;
      }

      // check 4)
      if (!(detail::check_action_label_sorts(action_labels(), declared_sorts)))
      {
        std::cerr << "specification::is_well_typed() failed: some of the sorts occurring in the action labels " << mcrl2::core::pp(action_labels()) << " are not declared in the data specification " << new_data::pp(data().sorts()) << std::endl;
        return false;
      }

      // check 5)
      for (summand_list::iterator i = process().summands().begin(); i != process().summands().end(); ++i)
      {
        if (!(detail::check_action_labels(i->actions(), declared_labels)))
        {
          std::cerr << "specification::is_well_typed() failed: some of the labels occurring in the actions " << mcrl2::core::pp(i->actions()) << " are not declared in the action specification " << mcrl2::core::pp(action_labels()) << std::endl;
          return false;
        }
      }

      // check 6)
      if (!process().is_well_typed())
      {
        return false;
      }

      // check 7)
      if (!data().is_well_typed())
      {
        return false;
      }

      // check 8)
      if (!initial_process().is_well_typed())
      {
        return false;
      }

      return true;
    }
};

/// \brief Sets the data specification of spec and returns the result
/// \param spec A linear process specification
/// \param data A data specification
/// \return The modified specification
inline
specification set_data_specification(specification spec, new_data::data_specification data)
{
  return specification(data,
                       spec.action_labels(),
                       spec.process(),
                       spec.initial_process()
                      );
}

/// \brief Sets the action labels of spec and returns the result
/// \param spec A linear process specification
/// \param action_labels A sequence of action labels
/// \return The modified specification
inline
specification set_action_labels(specification spec, action_label_list action_labels)
{
  return specification(spec.data(),
                       action_labels,
                       spec.process(),
                       spec.initial_process()
                      );
}

/// \brief Sets the linear process of spec and returns the result
/// \param spec A linear process specification
/// \param lps A linear process
/// \return The modified specification
inline
specification set_lps(specification spec, linear_process lps)
{
  return specification(spec.data(),
                       spec.action_labels(),
                       lps,
                       spec.initial_process()
                      );
}

/// \brief Sets the initial process of spec and returns the result
/// \param spec A linear process specification
/// \param initial_process A process initializer
/// \return The modified specification
inline
specification set_initial_process(specification spec, process_initializer initial_process)
{
  return specification(spec.data(),
                       spec.action_labels(),
                       spec.process(),
                       initial_process
                      );
}

/// \brief Replaces the free variables of the process and the initial state by the union of them.
/// \param spec A linear process specification
/// \return The modified specification
inline
specification repair_free_variables(const specification& spec)
{
  new_data::variable_list fv1 = spec.process().free_variables();
  new_data::variable_list fv2 = spec.initial_process().free_variables();
  std::set<new_data::variable> freevars(fv1.begin(), fv1.end());
  freevars.insert(fv2.begin(), fv2.end());
  new_data::variable_list new_free_vars(freevars.begin(), freevars.end());

  linear_process      new_process = set_free_variables(spec.process(), new_free_vars);
  process_initializer new_init(new_free_vars, spec.initial_process().assignments());

  specification result = set_lps(spec, new_process);
  result = set_initial_process(result, new_init);
  assert(result.is_well_typed());
  return result;
}

} // namespace lps

} // namespace mcrl2

#endif // MCRL2_LPS_SPECIFICATION_H<|MERGE_RESOLUTION|>--- conflicted
+++ resolved
@@ -56,11 +56,7 @@
 {
   protected:
     /// \brief The data specification of the specification
-<<<<<<< HEAD
-    data::data_specification m_data;
-=======
     new_data::data_specification m_data;
->>>>>>> 3fb7bde6
 
     /// \brief The action specification of the specification
     action_label_list m_action_labels;
@@ -103,11 +99,7 @@
     /// \param action_labels A sequence of action labels
     /// \param lps A linear process
     /// \param initial_process A process initializer
-<<<<<<< HEAD
-    specification(data::data_specification  data, action_label_list action_labels, linear_process lps, process_initializer initial_process)
-=======
     specification(new_data::data_specification const& data, action_label_list action_labels, linear_process lps, process_initializer initial_process)
->>>>>>> 3fb7bde6
       :
         m_data(data),
         m_action_labels(action_labels),
@@ -139,11 +131,7 @@
       init_term(atermpp::aterm_appl(t));
       // The well typedness check is only done in debug mode, since for large
       // LPSs it takes too much time                                        
-<<<<<<< HEAD
-      assert(is_well_typed());                                               
-=======
       assert(is_well_typed());
->>>>>>> 3fb7bde6
       //if (!is_well_typed())
       //{
       //  throw mcrl2::runtime_error("specification is not well typed (specification::load())");
@@ -162,11 +150,7 @@
     {
       // The well typedness check is only done in debug mode, since for large
       // LPSs it takes too much time                                        
-<<<<<<< HEAD
-      assert(is_well_typed());                                               
-=======
       assert(is_well_typed());
->>>>>>> 3fb7bde6
       //if (!is_well_typed())
       //{
       //  throw mcrl2::runtime_error("specification is not well typed (specification::save())");
@@ -183,11 +167,7 @@
 
     /// \brief Returns the data specification.
     /// \return The data specification.
-<<<<<<< HEAD
-    data::data_specification data() const
-=======
     new_data::data_specification data() const
->>>>>>> 3fb7bde6
     { return m_data; }
 
     /// \brief Returns a sequence of action labels.
