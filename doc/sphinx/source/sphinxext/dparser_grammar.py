--- conflicted
+++ resolved
@@ -92,20 +92,12 @@
   app.add_directive('dparser', DParserGrammarDirective)
   try:
     getGrammar(os.path.join(os.path.dirname(__file__), 
-<<<<<<< HEAD
-                                  '..', '..', '..', 'specs', 'mcrl2-syntax.g'))
-=======
                                   '..', '..', '..', '..', 'libraries', 'core', 'source', 'mcrl2_syntax.g'))
->>>>>>> 32255caf
   except Exception as e:
     app.warn('DParser Python module not found. The dparser RST directive will '
              'not be processed correctly.')
     app.warn('While loading {}'.format(os.path.join(os.path.dirname(__file__),
-<<<<<<< HEAD
-                                  '..', '..', '..', 'specs', 'mcrl2-syntax.g')))
-=======
                                   '..', '..', '..', '..', 'libraries', 'core', 'source', 'mcrl2_syntax.g')))
->>>>>>> 32255caf
     app.warn('Exception: {}'.format(e))
 
 if __name__ == '__main__':
