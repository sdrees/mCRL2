# Author: Jeroen van der Wulp
#
#  Copyright (C) 2008 Eindhoven University of Technology.
#
# Distributed under the Boost Software License, Version 1.0.
# (See accompanying file LICENSE_1_0.txt or copy at
# http://www.boost.org/LICENSE_1_0.txt)
#
# Main build description containing custom rules to make project descriptions more compact.
#
#  Options:
#
#   Build:
#
#    --enable-debug                 sets: debug-symbols=on runtime-debugging=on
#
#    --enable-profile               sets: profiling=on
#
#    --enable-optimisation          sets: optimization=speed inlining=full
#
#    --disable-squadt-support       disables squadt support in tools
#
#    --enable-experimental          activates building/installing of tools that are marked experimental
#
#    --enable-deprecated            activates building/installing of tools that are marked deprecated
#
#    --no-display-notice            configuration notice message are not printed
#
#    --install-boost-headers        installs the Boost header files (temporary measure until Boost 1.35 has become mainstream)
#
#   Installation:
#
#    --prefix                       directory relative to which tools/libraries, documentation and examples
#                                   are installed, unless one of the following options is also specified
#
#                                   Note: always do a clean build after changing the prefix!
#
#    --bindir                       directory where binaries are installed
#
#    --libdir                       directory where libraries are installed
#
#    --includedir                   directory where header files are installed
#
#    --datadir                      directory where data is installed
#
#    --mandir                       directory where man pages are installed
#
#    --destdir                      direcory that is prepended to all of the above paths for installation,
#                                   the built takes place as-if everything would be installed according to
#                                   be above arguments (for binary packaging)
#

import feature ;
import path ;
import property ;
import regex ;
import set ;
import testing ;

import build/man ;
import build/install ;

if [ modules.peek : OS ] = MACOSX {
  import build/macosx/mac-bundle ;
}

# Constants for commonly used paths
path-constant TOP : . ;

# Activate header cache
modules.poke : HCACHEFILE : $(TOP)/build/bin/.jamdeps ;

load-configuration $(TOP)/build config.jam ;

# Some sub projects
use-project /site-config : build ;
use-project /libraries   : libraries ;

# Register individual library projects
libraries = [ MATCH (.*)/build/Jamfile.v2 : [ glob-tree Jamfile.v2 : .svn ] ] ;

for library in [ MATCH (.*libraries/[^//]*)$ : $(libraries) ]
               [ MATCH (.*3rd-party/[^//]*)$ : $(libraries) ] {
  local name = [ MATCH .*/([^//]*)$ : $(library) ] ;

  use-project /libraries/$(name) : $(library)/build ;
}

constant      INSTALL_ROOT : [ get-install-root ] ;
constant      PLUGIN_ROOT  : [ get-plugin-root ] ;
constant      BUILD_TAG    : [ get-build-tag ] ;
path-constant BOOST_ROOT   : [ get-boost-path ] ;  # Boost prefix

# Top project
project toolset
       : build-dir build/bin
       : requirements
          <conditional>@build/install.platform-configuration
          <define>_FILE_OFFSET_BITS=64
          <include>./build/workarounds
          [ build/install.feature-configuration ]
       : default-build
          <variant>debug
          [ build/install.default-configuration ]
       ;


# Only from the root of the source tree
if [ path.exists ./tools ] {
  tools = [ MATCH .*/?tools/(.*)/.* : [ glob tools/*/Jamfile.v2 ] ] ;

  local targets  = [ set.intersection [ MATCH "^([0-9a-zA-Z_]+)$" : [ modules.peek : ARGV ] ] : $(tools) ] ;
  local disabled = [ MATCH "^--disable-tools=([,0-9a-zA-Z_]+)$" : [ modules.peek : ARGV ] ] ;

  if ! $(targets) {
    targets = $(tools) ;
  }
  if $(disabled) {
    targets = [ set.difference $(targets) : [ regex.split "$(disabled)" "," ] ] ;
  }

  # Register tool projects
  for tool in $(targets) {
    # Register tool projects
    use-project /tools/$(tool) : tools/$(tool) ;
  }

  if [ feature.defaults <install> ] != <install>yes {
    # Introduce tool targets
    for tool in $(targets) {
      alias $(tool) : /tools/$(targets)//install : <location>build/stage ;
    }

    if ! $(tools) in $(targets) {
      ECHO "Building selected tools :" $(targets) ;
    }
  }
  else {
    if ! $(tools) in $(targets) {
      ECHO "Installing selected tools only :" $(targets) ;

      # Introduce tool targets
      for tool in $(targets) {
<<<<<<< HEAD
        alias $(tool) : /tools/$(targets)//install/<link>shared : <link>shared:<source>/libraries//install/<link>shared ;
=======
        alias $(tool) : /tools/$(targets)//install : <link>shared:<source>/libraries//install/<link>shared ;
>>>>>>> 3fb7bde6
      }

      alias install : $(targets) ;
    }
    else {
      local boost-headers = [ MATCH --(install-boost-headers) : [ modules.peek : ARGV ] ] ;

      # Complete install
      alias install : /tools/$(tools)//install /libraries//install examples $(boost-headers) ;

      local all-boost-headers = [ MATCH (3rd-party/boost/boost/.*)$ : [ glob-tree *.hpp *.ipp : .svn ] ] ;
      local header-location   = [ path.join [ get-install-root ] "include" ] ;

      install install-boost-headers : [ set.difference $(all-boost-headers) :
        [ MATCH (.*asio.*)|(.*xpressive.*)|(.*filesystem.*)|(.*test.*)|(.*thread.*)|(.*signal.*)|(.*program_options.*)|(.*aux_/preprocessed/.*) : $(all-boost-headers) ] ]
              : <location>$(header-location) <install-type>H <install-source-root>3rd-party/boost ;

      # General examples
      install-data examples
              : [ path.glob-tree $(TOP)/examples : *.txt *.mcrl2 *.pnml *.mcf *.fsm *.trc project.xml : .svn ]
              : <install-source-root>./examples
                <data-sub-location>examples
              ;

      explicit install-boost-headers ;
    }
  }
}


# For plugins (dynamic linked libraries)
rule plugin ( name : sources * : requirements * : defaults * : usage-requirements * ) {
  requirements = [ process-requirements $(requirements) ] ;

  if ! <build>no in $(requirements) {
    lib $(name) : $(sources) : $(requirements) <link>shared <toolset>darwin:<bundle>yes : $(defaults) : $(usage-requirements) ;
  }
  else {
    alias $(name) ;
  }
}

# Target for a tool in the mCRL2 toolset
rule tool ( name : sources * : requirements * : defaults * : usage-requirements * ) {
  build-requirements = <define>MCRL2_REVISION=\"\\\"$(BUILD_TAG)\\\"\"
                                [ process-requirements $(requirements) ] ;

  if ! <build>no in $(build-requirements) {
    exe $(name) : $(sources)
                : $(build-requirements)
<<<<<<< HEAD
=======
                  <library>/libraries/utilities//command_line_interfacing
>>>>>>> 3fb7bde6
                : $(defaults) : $(usage-requirements) ;

    # generate install targets
    install-tool $(name) : $(requirements) ;
  }
  else {
    install-tool $(name) : $(build-requirements) ;
  }
}<|MERGE_RESOLUTION|>--- conflicted
+++ resolved
@@ -141,11 +141,7 @@
 
       # Introduce tool targets
       for tool in $(targets) {
-<<<<<<< HEAD
-        alias $(tool) : /tools/$(targets)//install/<link>shared : <link>shared:<source>/libraries//install/<link>shared ;
-=======
         alias $(tool) : /tools/$(targets)//install : <link>shared:<source>/libraries//install/<link>shared ;
->>>>>>> 3fb7bde6
       }
 
       alias install : $(targets) ;
@@ -196,10 +192,7 @@
   if ! <build>no in $(build-requirements) {
     exe $(name) : $(sources)
                 : $(build-requirements)
-<<<<<<< HEAD
-=======
                   <library>/libraries/utilities//command_line_interfacing
->>>>>>> 3fb7bde6
                 : $(defaults) : $(usage-requirements) ;
 
     # generate install targets
