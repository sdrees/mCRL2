--- conflicted
+++ resolved
@@ -83,10 +83,6 @@
       if (icat == m_categories.end())
         icat = m_categories.insert(cat, QList<ToolInformation>());
 
-<<<<<<< HEAD
-      QMap<QString, ToolInformation> tools = m_categories.value(cat);
-=======
->>>>>>> 1c0f9828
       ToolInformation toolinfo(e.attribute("name"), e.attribute("input_format"), e.attribute("input_format1"), e.attribute("output_format", ""), e.attribute("gui", "").toLower() == "true");
       toolinfo.load();
       icat.value().append(toolinfo);
