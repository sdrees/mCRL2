/// Author(s): F.P.M. (Frank) Stappers, Wieger Wesselink
// Copyright: see the accompanying file COPYING or copy at
// https://svn.win.tue.nl/trac/MCRL2/browser/trunk/COPYING
//
// Distributed under the Boost Software License, Version 1.0.
// (See accompanying file LICENSE_1_0.txt or copy at
// http://www.boost.org/LICENSE_1_0.txt)
//
/// \file ./lpsconstelm.cpp

#include "boost.hpp" // precompiled headers

//mCRL2
#include "mcrl2/lps/tools.h"
#include "mcrl2/utilities/input_output_tool.h"
#include "mcrl2/utilities/rewriter_tool.h"
#include "mcrl2/utilities/mcrl2_gui_tool.h"
#include "mcrl2/atermpp/aterm_init.h"

using namespace mcrl2;
using namespace mcrl2::lps;
using namespace mcrl2::utilities;
using namespace mcrl2::utilities::tools;

class lpsconstelm_tool: public rewriter_tool<input_output_tool >
{
  protected:

    typedef rewriter_tool<input_output_tool> super;

    bool m_instantiate_free_variables;
    bool m_ignore_conditions;
    bool m_remove_trivial_summands;
    bool m_remove_singleton_sorts;

    /// Parse the non-default options.
    void parse_options(const command_line_parser& parser)
    {
      super::parse_options(parser);

      m_instantiate_free_variables = parser.options.count("instantiate-free-variables") > 0;
      m_ignore_conditions          = parser.options.count("ignore-conditions") > 0;
      m_remove_trivial_summands    = parser.options.count("remove-trivial-summands") > 0;
      m_remove_singleton_sorts     = parser.options.count("remove-singleton-sorts") > 0;
    }

    void add_options(interface_description& desc)
    {
      super::add_options(desc);
      desc
      // boolean flag (default off)
      .add_option("instantiate-free-variables",
                  "allow free variables to be instantiated as a side effect of the algorithm"
                  "\nNOTE: this functionality is untested!",
                  'f')
      .add_option("ignore-conditions",
                  "ignore conditions by assuming they evaluate to true",
                  'c')
      .add_option("remove-trivial-summands",
                  "remove summands with condition false",
                  't')
      .add_option("remove-singleton-sorts",
                  "remove parameters with single element sorts",
                  's')
      ;
    }

  public:

    lpsconstelm_tool()
      : super(
        "lpsconstelm",
        "Wieger Wesselink; Frank Stappers",
        "removes constant parameters from an LPS",
        make_tool_description(
          "Remove constant process parameters from the LPS in INFILE and write the result to OUTFILE."
        )
      )
    {}

    ///Reads a specification from input_file,
    ///applies instantiation of sums to it and writes the result to output_file.
    bool run()
    {
<<<<<<< HEAD
      lps::specification spec;
      spec.load(m_input_filename);
      mcrl2::data::rewriter R = create_rewriter(spec.data());

      lps::constelm_algorithm<data::rewriter> algorithm(spec, R);

      // preprocess: remove single element sorts
      if (m_remove_singleton_sorts)
      {
        algorithm.remove_singleton_sorts();
      }

      // apply constelm
      algorithm.run(m_instantiate_free_variables, m_ignore_conditions);

      // postprocess: remove trivial summands
      if (m_remove_trivial_summands)
      {
        algorithm.remove_trivial_summands();
      }

      spec.save(m_output_filename);
=======
      lpsconstelm(input_filename(),
                  output_filename(),
                  rewrite_strategy(),
                  m_instantiate_free_variables,
                  m_ignore_conditions,
                  m_remove_trivial_summands,
                  m_remove_singleton_sorts
                );
>>>>>>> a907a07f
      return true;
    }

};

class lpsconstelm_gui_tool: public mcrl2_gui_tool<lpsconstelm_tool>
{
  public:
    lpsconstelm_gui_tool()
    {
      m_gui_options["ignore-conditions"] = create_checkbox_widget();
      m_gui_options["instantiate-free-variables"] = create_checkbox_widget();

      add_rewriter_widget();

      m_gui_options["remove-singleton-sorts"] = create_checkbox_widget();
      m_gui_options["remove-trivial-summands"] = create_checkbox_widget();
    }
};


int main(int argc, char** argv)
{
  MCRL2_ATERMPP_INIT(argc, argv)

  return lpsconstelm_gui_tool().execute(argc, argv);
}
<|MERGE_RESOLUTION|>--- conflicted
+++ resolved
@@ -82,30 +82,6 @@
     ///applies instantiation of sums to it and writes the result to output_file.
     bool run()
     {
-<<<<<<< HEAD
-      lps::specification spec;
-      spec.load(m_input_filename);
-      mcrl2::data::rewriter R = create_rewriter(spec.data());
-
-      lps::constelm_algorithm<data::rewriter> algorithm(spec, R);
-
-      // preprocess: remove single element sorts
-      if (m_remove_singleton_sorts)
-      {
-        algorithm.remove_singleton_sorts();
-      }
-
-      // apply constelm
-      algorithm.run(m_instantiate_free_variables, m_ignore_conditions);
-
-      // postprocess: remove trivial summands
-      if (m_remove_trivial_summands)
-      {
-        algorithm.remove_trivial_summands();
-      }
-
-      spec.save(m_output_filename);
-=======
       lpsconstelm(input_filename(),
                   output_filename(),
                   rewrite_strategy(),
@@ -114,7 +90,6 @@
                   m_remove_trivial_summands,
                   m_remove_singleton_sorts
                 );
->>>>>>> a907a07f
       return true;
     }
 
