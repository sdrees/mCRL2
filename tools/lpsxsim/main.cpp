--- conflicted
+++ resolved
@@ -41,11 +41,7 @@
     {
       qRegisterMetaType<QSemaphore *>("QSemaphore *");
 
-<<<<<<< HEAD
-      MainWindow *window = new MainWindow(rewrite_strategy());
-=======
       MainWindow *window = new MainWindow(rewrite_strategy(),m_do_not_use_dummies);
->>>>>>> 1c0f9828
 
       if (!m_input_filename.empty())
       {
