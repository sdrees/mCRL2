--- conflicted
+++ resolved
@@ -1,9 +1,6 @@
 // Author(s): Luc Engelen
-<<<<<<< HEAD
-=======
 // Copyright: see the accompanying file COPYING or copy at
 // https://svn.win.tue.nl/trac/MCRL2/browser/trunk/COPYING
->>>>>>> 5efd6a35
 //
 // Distributed under the Boost Software License, Version 1.0.
 // (See accompanying file LICENSE_1_0.txt or copy at
@@ -12,29 +9,11 @@
 /// \file lpsinvelm.cpp
 /// \brief Add your file description here.
 
-<<<<<<< HEAD
-#define  NAME      "lpsinvelm"
-#define  VERSION   "0.0.1"
-#define  AUTHOR    "Luc Engelen"
-
-#include "invariant_eliminator.h"
-#include "invariant_checker.h"
-#include "getopt.h"
-#include "libstruct.h"
-#include "libparse.h"
-#include "typecheck.h"
-#include "dataimpl.h"
-#include "prover/bdd_path_eliminator.h"
-#include <mcrl2/lps/linear_process.h>
-#include <mcrl2/lps/specification.h>
-#include "print/messaging.h"
-=======
 #include "boost.hpp" // precompiled headers
 
 #define NAME "lpsinvelm"
 #define AUTHOR "Luc Engelen"
 
->>>>>>> 5efd6a35
 #include <string>
 #include <fstream>
 
