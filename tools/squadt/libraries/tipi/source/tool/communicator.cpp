// Author(s): Jeroen van der Wulp
// Copyright: see the accompanying file COPYING or copy at
// https://svn.win.tue.nl/trac/MCRL2/browser/trunk/COPYING
//
// Distributed under the Boost Software License, Version 1.0.
// (See accompanying file LICENSE_1_0.txt or copy at
// http://www.boost.org/LICENSE_1_0.txt)

#include "boost.hpp" // precompiled headers

#include <boost/shared_array.hpp>

#include "tipi/detail/tool.ipp"
#include "tipi/detail/event_handlers.hpp"
#include "tipi/tool/category.hpp"
#include "tipi/controller/capabilities.hpp"
#include "tipi/display.hpp"

namespace tipi {
  namespace tool {

    communicator::communicator() :
        tipi::messenger(boost::shared_ptr < tipi::messaging::basic_messenger_impl < tipi::message > >(new communicator_impl)) {
    }

    communicator::communicator(boost::shared_ptr < tipi::tool::communicator_impl > const& c) :
        tipi::messenger(boost::static_pointer_cast < tipi::messaging::basic_messenger_impl < tipi::message > > (c)) {
    }

    /**
     * \param[in,out] argc the number of command line arguments
     * \param[in,out] argv a pointer to the list of command line arguments
     * \attention the specific command line options are removed, so and argc and argv are modified
     * \return whether options were found and whether a connection is being opened with a controller
     **/
    bool communicator::activate(int& argc, char** const argv) {
      return (boost::static_pointer_cast < communicator_impl > (impl)->activate(this, argc, argv));
    }

    /**
     * \param[in] argv a pointer to an unparsed command line
     * \return whether options were found and whether a connection is being opened with a controller
     **/
    bool communicator::activate(char*& argv) {
      return (boost::static_pointer_cast < communicator_impl > (impl)->activate(this, argv));
    }

    /**
     * \param[in] arguments a vector with strings representing command line options
     * \return whether options were found and whether a connection is being opened with a controller
     **/
    bool communicator::activate(std::vector < std::string > const& arguments) {
      int                        argc = arguments.size();
      boost::shared_array<char*> argv(new char*[argc]);

      for (int i = 0; i != argc; ++i) {
        argv[i] = const_cast < char* > (arguments[i].c_str());
      }

      return (activate(argc, argv.get()));
    }

    /**
     * \return a pointer to the tool capabilities object that is sent to the controller on request
     **/
    tool::capabilities& communicator::get_capabilities() {
      return (boost::static_pointer_cast < communicator_impl > (impl)->current_tool_capabilities);
    }

    /**
     * This object can be stored by the controller and subsequently be used to
     * restore this exact configuration state at the side of the tool.
     *
     * \return a reference to the current tool configuration object
     **/
    configuration& communicator::get_configuration() {
      return (*boost::static_pointer_cast < communicator_impl > (impl)->current_configuration);
    }

    void communicator::set_configuration(boost::shared_ptr < configuration > c) {
      boost::static_pointer_cast < communicator_impl > (impl)->current_configuration = c;
    }

    /**
     * \return p which is a pointer to the most recently retrieved controller capabilities object or 0
     **/
    const boost::shared_ptr < controller::capabilities > communicator::get_controller_capabilities() const {
      if (boost::static_pointer_cast < communicator_impl > (impl)->current_controller_capabilities.get() == 0) {
        throw std::runtime_error("Controller capabilities are unknown");
      }

      return (boost::static_pointer_cast < communicator_impl > (impl)->current_controller_capabilities);
    }

    /* Request details about the amount of space that the controller currently has reserved for this tool */
    void communicator::request_controller_capabilities() {
      message m(tipi::message_capabilities);

      boost::static_pointer_cast < communicator_impl > (impl)->send_message(m);

      /* Await the reply */
      do {
        boost::shared_ptr< const message > p(await_message(tipi::message_capabilities));

        if (p.get() != 0) {
          boost::shared_ptr < controller::capabilities > n(new controller::capabilities);

          try {
            tipi::visitors::restore(*n, p->to_string());
<<<<<<< HEAD
          
            boost::dynamic_pointer_cast < communicator_impl > (impl)->current_controller_capabilities = n;
          }
          catch (std::runtime_error& e) {
            get_logger()->log(1, "Failure with interpretation of message: `" + std::string(e.what()) + "'\n");
=======

            boost::static_pointer_cast < communicator_impl > (impl)->current_controller_capabilities = n;
          }
          catch (std::runtime_error& e) {
            get_logger().log(1, "Failure with interpretation of message: `" + std::string(e.what()) + "'\n");
>>>>>>> 5efd6a35
          }

          break;
        }
      } while (true);
    }

    /* Send a specification of the current configuration (it may change during tool execution) */
    void communicator::send_configuration() {
      boost::shared_ptr < configuration > c(boost::static_pointer_cast < communicator_impl > (impl)->current_configuration);

      assert(c);

      if (c) {
        c->fresh(false);

        message m(tipi::visitors::store(*c), tipi::message_configuration);

        boost::static_pointer_cast < communicator_impl > (impl)->send_message(m);
      }
    }

    /**
     * \param[in] c the configuration object that specifies the accepted configuration
     **/
    void communicator::send_configuration(tipi::configuration& c) {
      c.fresh(false);

      message m(tipi::visitors::store(c), tipi::message_configuration);

      boost::static_pointer_cast < communicator_impl > (impl)->send_message(m);
    }

    /**
     * Send a layout specification for the display space reserved for this
     * tool. Also sets up an event handler to update the tool display with
     * data from change events, once those are are received.
     *
     * The last communicated display layout is stored internally and is updated
     * accordingly when data is received.
     **/
    void communicator::send_display_layout(tool_display& d) {
      boost::static_pointer_cast < communicator_impl > (impl)->send_display_layout(
                boost::static_pointer_cast< communicator_impl >(impl), d);
    }

    /// \cond INTERNAL
    void communicator_impl::send_display_layout(boost::shared_ptr< communicator_impl > p, tool_display& d) {
      struct trampoline {
        static void receive_data(boost::shared_ptr< const tipi::message >& m, boost::weak_ptr < display > d) {
          boost::shared_ptr< display > g(d.lock());

          if (!d.expired()) {
            try {
              std::vector < tipi::layout::element const* > elements;

              if (g->impl->get_manager()) {
                tipi::visitors::restore(*g, elements, m->to_string());
              }
            }
            catch (...) {
            }
          }
        }

        static void send_display_data(boost::weak_ptr< communicator_impl > impl,
                         tipi::utility::logger& logger, boost::shared_ptr< display > d, void const* e) {

          boost::shared_ptr< communicator_impl > c(impl.lock());

          if (!impl.expired()) {
            try {
              if (dynamic_cast < tipi::layout::element const* > (reinterpret_cast < tipi::layout::element const* > (e))) {
                c->send_message(tipi::message(
                      visitors::store< tipi::layout::element const, const tipi::display::element_identifier >
		           (*reinterpret_cast < tipi::layout::element const* > (e),
                           reinterpret_cast < ::tipi::display::element_identifier > (e)), tipi::message_display_data));

              }
            }
            catch (std::exception& e) {
              logger.log(1, "Failure sending display data (" + std::string(e.what()) + ")\n");
            }
          }
        }
      };

      clear_handlers(tipi::message_display_data);

      current_display.reset(new tipi::tool_display(d));

      // handler for outgoing changes to elements on the display
      current_display->impl->add(boost::bind(trampoline::send_display_data, p, boost::ref(*logger), current_display, _1));

      // handler for incoming data from user interaction
      add_handler(tipi::message_display_data, boost::bind(&trampoline::receive_data, _1, current_display));

      send_message(tipi::message(tipi::visitors::store(d), tipi::message_display_layout));
    }
    /// \endcond

    void communicator::send_clear_display() {
      boost::static_pointer_cast < communicator_impl > (impl)->send_clear_display();
    }

    /* Send a signal that the tool is about to terminate */
    void communicator::send_task_done(bool b) {
      message m((b) ? "success" : "", tipi::message_task);

      boost::static_pointer_cast < communicator_impl > (impl)->send_message(m);
    }

    /* Send a signal that the tool is about to terminate */
    void communicator::send_signal_termination() {
      message m(tipi::message_termination);

      boost::static_pointer_cast < communicator_impl > (impl)->send_message(m);
    }

    /* Send a status report to the controller */
    void communicator::send_report(tipi::report const& r) const {
      message m(tipi::visitors::store(r), tipi::message_report);

      boost::static_pointer_cast < communicator_impl > (impl)->send_message(m);
    }

    /**
     * \param[in] t the report type
     * \param[in] e a description
     **/
    void communicator::send_status_report(tipi::report::type t, std::string const& e) const {
      tipi::report report(t, e);

      send_report(report);
    }

    /**
     * \param[in] e pointer to a tipi layout element of which the data is to be sent
     **/
    void communicator::send_display_data(layout::element const* e) {
      if (dynamic_cast < tipi::layout::element const* > (reinterpret_cast < tipi::layout::element const* > (e))) {
        try {
          boost::static_pointer_cast < communicator_impl > (impl)->send_message(tipi::message(
              visitors::store< tipi::layout::element const, const tipi::display::element_identifier >
                    (*e, reinterpret_cast < ::tipi::display::element_identifier > (e)), tipi::message_display_data));
        }
        catch (std::exception& e) {
          get_logger().log(1, "Failure sending display data (" + std::string(e.what()) + ")\n");
        }
      }
    }

    void communicator::await_configuration() const {
      // wait for configuration offer
      boost::static_pointer_cast < communicator_impl > (impl)->await_message(tipi::message_configuration);
    }
  }
}
<|MERGE_RESOLUTION|>--- conflicted
+++ resolved
@@ -107,19 +107,11 @@
 
           try {
             tipi::visitors::restore(*n, p->to_string());
-<<<<<<< HEAD
-          
-            boost::dynamic_pointer_cast < communicator_impl > (impl)->current_controller_capabilities = n;
-          }
-          catch (std::runtime_error& e) {
-            get_logger()->log(1, "Failure with interpretation of message: `" + std::string(e.what()) + "'\n");
-=======
 
             boost::static_pointer_cast < communicator_impl > (impl)->current_controller_capabilities = n;
           }
           catch (std::runtime_error& e) {
             get_logger().log(1, "Failure with interpretation of message: `" + std::string(e.what()) + "'\n");
->>>>>>> 5efd6a35
           }
 
           break;
