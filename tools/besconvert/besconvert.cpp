// Author(s): Jeroen Keiren
// Copyright: see the accompanying file COPYING or copy at
// https://svn.win.tue.nl/trac/MCRL2/browser/trunk/COPYING
//
// Distributed under the Boost Software License, Version 1.0.
// (See accompanying file LICENSE_1_0.txt or copy at
// http://www.boost.org/LICENSE_1_0.txt)
//
/// \file bes_bisimulation.cpp
/// Implements strong bisimulation and oblivious bisimulation reduction on
/// boolean equation systems.

#include <algorithm>
#include <boost/bind.hpp>

#include "mcrl2/utilities/input_output_tool.h"
#include "mcrl2/utilities/pbes_input_output_tool.h"
#include "mcrl2/utilities/execution_timer.h"

#include "mcrl2/atermpp/map.h"
#include "mcrl2/atermpp/set.h"
#include "mcrl2/atermpp/indexed_set.h"
#include "mcrl2/bes/detail/bes_algorithm.h"
#include "mcrl2/bes/boolean_equation_system.h"
#include "mcrl2/bes/parse.h"
#include "mcrl2/bes/bes2pbes.h"
#include "mcrl2/bes/normal_forms.h"
#include "mcrl2/bes/find.h"
#include "mcrl2/bes/io.h"
#include "mcrl2/atermpp/aterm_init.h"
#include "mcrl2/lps/action.h"
#include "mcrl2/lts/lts_lts.h"
#include "mcrl2/lts/detail/liblts_bisim.h"

using namespace mcrl2::bes;
using namespace mcrl2::utilities::tools;
using namespace mcrl2::log;

namespace mcrl2
{
namespace bes
{

template <typename Container = atermpp::vector<boolean_equation> >
class bes_reduction_algorithm: public detail::bes_algorithm<Container>
{
  public:
    enum equivalence_t
    {
      eq_none, /**< Unknown or no equivalence */
      eq_bisim, /**< Strong bisimulation equivalence */
      eq_oblivious_bisim, /**< Oblivious bisimulation equivalence */
      eq_stut /**< Stuttering equivalence */
    };

    enum to_lts_translation_t
    {
      to_lts_deadlock,
      to_lts_selfloop,
      to_lts_outgoing_transition // for bisimulation only
    };

  protected:
    typedef detail::bes_algorithm<Container> super;
    using super::m_bes; // Why doesn't the compiler see this by itself?

    equivalence_t m_equivalence;
    lts::lts_aut_t m_lts;
    to_lts_translation_t m_translation;
    std::string m_lts_filename;
    bool m_translate_to_lts_only;

    std::set<equivalence_t> m_allowed_equivalences;
    std::map<equivalence_t, std::string> m_equivalence_strings;

    enum boolean_operand_t { BOOL_AND, BOOL_OR, BOOL_VAR };

  public:
    equivalence_t parse_equivalence(std::string const& s)
    {
      if (s == m_equivalence_strings[eq_bisim])
      {
        return eq_bisim;
      }
      else if (s == m_equivalence_strings[eq_oblivious_bisim])
      {
        return eq_oblivious_bisim;
      }
      else if (s == m_equivalence_strings[eq_stut])
      {
        return eq_stut;
      }
      else
      {
        return eq_none;
      }
    }

    std::string string_for_equivalence(const equivalence_t& eq)
    {
      return m_equivalence_strings[eq];
    }

    const std::set<equivalence_t> &allowed_eqs() const
    {
      return m_allowed_equivalences;
    }

    std::string allowed_equivalences()
    {
      std::set<std::string> tmp;
      for (typename std::set<equivalence_t>::const_iterator i = allowed_eqs().begin(); i != allowed_eqs().end(); ++i)
      {
        tmp.insert(string_for_equivalence(*i));
      }
      return utilities::string_join(tmp, ", ");
    }

  protected:
    void initialise_allowed_eqs()
    {
      m_allowed_equivalences.insert(eq_bisim);
      m_allowed_equivalences.insert(eq_stut);
      m_equivalence_strings[eq_bisim] = "bisim";
      m_equivalence_strings[eq_stut] = "stuttering";
      m_equivalence_strings[eq_oblivious_bisim] = "oblivious";
      m_equivalence_strings[eq_none] = "none";
    }

    boolean_operand_t get_operand(boolean_expression const& e)
    {
      typedef core::term_traits<boolean_expression> tr;

      if (tr::is_and(e))
      {
        return BOOL_AND;
      }
      else if (tr::is_or(e))
      {
        return BOOL_OR;
      }
      else if (tr::is_variable(e))
      {
        return BOOL_VAR;
      }
      else
      {
        throw mcrl2::runtime_error("Unexpected operand occurred as top-level symbol in " + tr::pp(e) + ", expected only &&, || or a variable");
      }
    }

    boolean_operand_t string_to_operand(std::string const& s)
    {
      int i = atoi(s.c_str());
      if (i == 0)
      {
        return BOOL_AND;
      }
      else if (i == 1)
      {
        return BOOL_OR;
      }
      else if (i == 2)
      {
        return BOOL_VAR;
      }
      else
      {
        throw mcrl2::runtime_error("Unknown operand string " + s);
      }
    }

    std::string print_operand(const boolean_operand_t o)
    {
      switch (o)
      {
        case BOOL_AND:
          return "&&";
        case BOOL_OR:
          return "||";
        case BOOL_VAR:
          return "var";
        default:
          throw mcrl2::runtime_error("Unexpected case when printing operand.");
      }
    }

    /// \brief Translate a BES to an LTS.
    /// \pre m_bes is in SRF.
    ///
    /// Tranlation of m_bes to an LTS in m_lts, according to the following rules.
    /// m_lts consists of one vertex for each equation, as well as an additional
    /// vertex d, which has no outgoing transitions.
    /// The transition relation is as follows.
    /// X -tau-> Y if Y in rhs(X) and block(X) = block(Y) and op(X) = op(Y)
    /// X -"block(Y),op(Y)"-> Y if Y in rhs(X) and block(X) != block(Y) or op(X) != op(Y)
    /// X -"block(X),op(X)"-> d.
    /// Initial state of the lts is the state representing the initial equation of the BES.
    void bes_to_lts()
    {
      mCRL2log(debug) << "Tranforming BES to LTS" << std::endl;

      // Collect block indices and operands of all equations
      std::map<boolean_variable, std::pair<size_t, boolean_operand_t> > statistics;
      std::map<boolean_variable, size_t> indices;
      std::map<unsigned int, boolean_operand_t> block_to_operand; // Stores operand assigned to equations without boolean operand.

      size_t occurring_variable_count = 0; // count total number of occurring variables in right hand sides.

      size_t current_block = 0;
      size_t index = 0;
      fixpoint_symbol sigma = fixpoint_symbol::nu();
      bool and_in_block = false;
      for (typename Container::const_iterator i = m_bes.equations().begin(); i != m_bes.equations().end(); ++i)
      {
        if (i->symbol() != sigma)
        {
          block_to_operand[current_block] = and_in_block?BOOL_AND:BOOL_OR;
          and_in_block = false;
          sigma = i->symbol();
          ++current_block;
        }

        if (get_operand(i->formula()) == BOOL_AND)
        {
          and_in_block = true;
        }

        std::set<boolean_variable> occurring_variables = bes::find_boolean_variables(i->formula());
        occurring_variable_count += occurring_variables.size();

        statistics[i->variable()] = std::make_pair(current_block, get_operand(i->formula()));
        indices[i->variable()] = index++;
      }

      // Collect block indices and operands of all equations
      unsigned int transitioncount = occurring_variable_count;
      unsigned int statecount = m_bes.equations().size();
      unsigned int deadlock = m_bes.equations().size(); // only used in deadlock translation
      if (m_translation == to_lts_deadlock)
      {
        ++statecount;
        transitioncount += m_bes.equations().size();
      }
      unsigned int initial_state = indices[m_bes.initial_state()];

      m_lts.set_num_states(statecount, false);
      m_lts.set_initial_state(initial_state);

      atermpp::indexed_set labs(100,50);

      for (typename Container::const_iterator i = m_bes.equations().begin(); i != m_bes.equations().end(); ++i)
      {
        std::pair<unsigned int, boolean_operand_t> info = statistics[i->variable()];
        // If variable, map to operand that was precomputed for variables.
        if (info.second == BOOL_VAR)
        {
          info.second = block_to_operand[info.first];
        }

        unsigned int from = indices[i->variable()];

        // Create selfloop self:block(...),op(...)
        // recording block and operand.
        {
          std::stringstream label;
          label << "self:block(" << info.first << "),op(" << info.second << ")";
          lps::action t(lps::action_label(core::identifier_string(label.str()), data::sort_expression_list()), data::data_expression_list());
          size_t label_index = labs.index(t);
          if (label_index == ATERM_NON_EXISTING_POSITION)
          {
            std::pair<int, bool> put_result = labs.put(t);
            label_index = put_result.first;
            m_lts.add_action(mcrl2::lts::detail::action_label_string(t.label().name()),false);
          }

          switch (m_translation)
          {
            case to_lts_deadlock:
            {
              m_lts.add_transition(lts::transition(from,label_index,deadlock));
              break;
            }
            case to_lts_selfloop:
            {
              m_lts.add_transition(lts::transition(from,label_index,from));
              break;
            }
            case to_lts_outgoing_transition:
            {
              break; // No special transition needed.
            }
            default:
            {
              throw mcrl2::runtime_error("Unsupported translation");
            }
          }
        }

        // Edges to successors
        std::set<boolean_variable> occurring_variables = bes::find_boolean_variables(i->formula());
        for (std::set<boolean_variable>::const_iterator j = occurring_variables.begin(); j != occurring_variables.end(); ++j)
        {
          std::stringstream label;
          std::pair<unsigned int, boolean_operand_t> info_target = statistics[*j];

          // If variable, map to operand that was precomputed for variables.
          if (info_target.second == BOOL_VAR)
          {
            info_target.second = block_to_operand[info_target.first];
          }

          if (m_translation == to_lts_outgoing_transition)
          {
            label << "block(" << info.first << "),op(" << info.second << ")";
          }
          else if (info == info_target && (m_translation != to_lts_outgoing_transition))
          {
            label << "tau";
          }
          else
          {
            label << "block(" << info_target.first << "),op(" << info_target.second << ")";
          }
          size_t to = indices[*j];
          lps::action t(lps::action_label(core::identifier_string(label.str()), data::sort_expression_list()), data::data_expression_list());
          size_t label_index = labs.index(t);
          if (label_index == ATERM_NON_EXISTING_POSITION)
          {
            std::pair<int, bool> put_result = labs.put(t);
            label_index = put_result.first;
            m_lts.add_action(mcrl2::lts::detail::action_label_string(t.label().name()),label.str()=="tau");
          }
          m_lts.add_transition(lts::transition(from,label_index,to));
        }
      }

      if (!m_lts_filename.empty())
      {
        m_lts.save(m_lts_filename);
      }

    }

    void reduce_lts()
    {
      mCRL2log(debug) << "Reduce LTS" << std::endl;

      switch (m_equivalence)
      {
        case eq_bisim:
          lts::detail::bisimulation_reduce(m_lts, false, false);
          break;
        case eq_stut:
          lts::detail::bisimulation_reduce(m_lts, true, true);
          break;
        default:
          throw mcrl2::runtime_error("Reduction using " + string_for_equivalence(m_equivalence) + " not supported.");
      }
    }

    /// \brief Transform LTS back to BES.
    /// Reverse of tranlation LTS to BES. Unicity of labels was guaranteed by
    /// the self-loops.
    void lts_to_bes()
    {
      mCRL2log(debug) << "Transforming reduced LTS to BES." << std::endl;

      // Find deadlock state
      // Only used if m_translation == to_lts_deadlock
      unsigned int state_count = m_lts.num_states();
      std::map<unsigned int, bool> has_outgoing_transition;
      for (unsigned int i = 0; i < state_count; ++i)
      {
        has_outgoing_transition[i] = false;
      }

      m_lts.sort_transitions(lts::src_lbl_tgt);
<<<<<<< HEAD
      lts::transition_const_range transitions(m_lts.get_transitions());

      for (lts::transition_const_range::const_iterator i = transitions.begin(); i != transitions.end(); ++i)
      {
        has_outgoing_transition[i->from()] = true;
      }

      unsigned int deadlock_state = 0;
      bool deadlock_found = false;
      do
      {
        assert(has_outgoing_transition.find(deadlock_state) != has_outgoing_transition.end());
        deadlock_found = !has_outgoing_transition[deadlock_state];
        if (!deadlock_found)
        {
          ++deadlock_state;
        }
      }
      while (!deadlock_found && deadlock_state < state_count);

      if (m_translation == to_lts_deadlock && !deadlock_found)
      {
        throw mcrl2::runtime_error("Used deadlock translation, but no deadlock found in reduced BES. Cannot proceed.");
      }

      // Build formulas
      size_t cur_state = 0;
      lts::transition_const_range::const_iterator i = transitions.begin();
=======
      const std::vector<lts::transition> &transitions=m_lts.get_transitions();

      for (std::vector<lts::transition>::const_iterator i = transitions.begin(); i != transitions.end(); ++i)
      {
        has_outgoing_transition[i->from()] = true;
      }

      unsigned int deadlock_state = 0;
      bool deadlock_found = false;
      do
      {
        assert(has_outgoing_transition.find(deadlock_state) != has_outgoing_transition.end());
        deadlock_found = !has_outgoing_transition[deadlock_state];
        if (!deadlock_found)
        {
          ++deadlock_state;
        }
      }
      while (!deadlock_found && deadlock_state < state_count);

      if (m_translation == to_lts_deadlock && !deadlock_found)
      {
        throw mcrl2::runtime_error("Used deadlock translation, but no deadlock found in reduced BES. Cannot proceed.");
      }

      // Build formulas
      size_t cur_state = 0;
      std::vector<lts::transition>::const_iterator i = transitions.begin();
>>>>>>> a907a07f
      atermpp::map<size_t, atermpp::vector<boolean_equation> > blocks;

      while (i != transitions.end())
      {
        atermpp::vector<boolean_variable> variables;
        size_t block = 0;
        boolean_operand_t op = BOOL_VAR;
        cur_state = i->from();

        while (i != transitions.end() && i->from() == cur_state)
        {
          std::string label = pp(m_lts.action_label(i->label()));
          size_t index = label.find(":");

          if ((m_translation == to_lts_deadlock && i->to() == deadlock_state)
              ||(m_translation == to_lts_outgoing_transition && index == std::string::npos)
              ||(m_translation == to_lts_selfloop && index != std::string::npos))
          {
            // transition recording block/operand info.
            // strip self: from label...
            if (index != std::string::npos)
            {
              label = label.substr(index+1, label.size());
            }

            size_t comma_pos = label.find(",");
            std::string block_str = label.substr(0,comma_pos);
            block_str.replace(0,block_str.find("(")+1,"");
            block_str.replace(block_str.find(")"),1,"");

            std::string op_str = label.substr(comma_pos);
            op_str.replace(0,op_str.find("(")+1,"");
            op_str.replace(op_str.find(")"),1,"");

            block = atoi(block_str.c_str());
            op = string_to_operand(op_str);

            if (m_translation == to_lts_outgoing_transition)
            {
              // Construct part of formula
              std::stringstream name;
              name << "X" << i->to();
              variables.push_back(boolean_variable(name.str()));
            }
          }
          else
          {
            // Construct part of formula
            std::stringstream name;
            name << "X" << i->to();
            variables.push_back(boolean_variable(name.str()));
          }
          ++i;
        }

        fixpoint_symbol fp;
        if (block % 2 == 0)
        {
          fp = fixpoint_symbol::nu();
        }
        else
        {
          fp = fixpoint_symbol::mu();
        }

        boolean_expression expr;
        switch (op)
        {
          case BOOL_AND:
            expr = join_and(variables.begin(), variables.end());
            break;
          case BOOL_OR:
            expr = join_or(variables.begin(), variables.end());
            break;
          case BOOL_VAR:
            assert(variables.size() == 1);
            expr = *(variables.begin());
            break;
          default:
            throw mcrl2::runtime_error("Unexpected operand");
        }
        std::stringstream name;
        name << "X" << cur_state;
        boolean_equation eq(fp, boolean_variable(name.str()), expr);
        blocks[block].push_back(eq);
      }

      atermpp::vector<boolean_equation> eqns;
      for (size_t i = 0; i <= blocks.size(); ++i)
      {
        atermpp::map<size_t, atermpp::vector<boolean_equation> >::const_iterator j = blocks.find(i);
        if (j != blocks.end())
        {
          eqns.insert(eqns.end(), j->second.begin(), j->second.end());
        }
      }

      m_bes.equations().swap(eqns);
      std::stringstream name;
      name << "X" << m_lts.initial_state();
      m_bes.initial_state() = boolean_variable(name.str());
    }

  public:
    bes_reduction_algorithm(boolean_equation_system<Container>& v_bes, const equivalence_t equivalence=eq_stut, const to_lts_translation_t translation = to_lts_selfloop, const std::string& lts_filename = "", const bool to_lts_only = false)
      : detail::bes_algorithm<Container>(v_bes),
        m_equivalence(equivalence),
        m_translation(translation),
        m_lts_filename(lts_filename),
        m_translate_to_lts_only(to_lts_only)

    {
      initialise_allowed_eqs();
    }

    void run(utilities::execution_timer& timing)
    {
<<<<<<< HEAD
      mCRL2log(verbose) << "Reducing BES modulo " << m_equivalence_strings[m_equivalence] << std::endl;
=======
      mCRL2log(log::verbose) << "Reducing BES modulo " << m_equivalence_strings[m_equivalence] << std::endl;
>>>>>>> a907a07f
      mCRL2log(debug) << "Converting BES to standard form" << std::endl;

      timing.start("standard form conversion");
      make_standard_form(m_bes, true);
      timing.finish("standard form conversion");

      mCRL2log(debug) << "BES Reduction algorithm initialised" << std::endl;

      timing.start("conversion to LTS");
      bes_to_lts();
      timing.finish("conversion to LTS");

      if(m_translate_to_lts_only)
      {
        return;
      }

      timing.start("reduction");
      reduce_lts();
      timing.finish("reduction");

      timing.start("conversion to BES");
      lts_to_bes();
      timing.finish("conversion to BES");

<<<<<<< HEAD
      mCRL2log(verbose) << "Removing unreachable equations" << std::endl;
=======
      mCRL2log(log::verbose) << "Removing unreachable equations" << std::endl;
>>>>>>> a907a07f
      super::remove_unreachable_equations();
    }

};
} // namespace bes
} // namespace mcrl2


/// \brief Simple input/output tool to perform strong as well as oblivious bisimulation
///        reduction on a boolean equation system.
typedef bes_input_output_tool<input_output_tool> super;
class bes_bisimulation_tool: public super
{
  protected:
    bes_reduction_algorithm<>::equivalence_t equivalence;
    std::string m_lts_filename;
    bes_reduction_algorithm<>::to_lts_translation_t m_translation;
    bool m_no_reduction;

    void add_options(mcrl2::utilities::interface_description& desc)
    {
      using namespace mcrl2::utilities::tools;
      using namespace mcrl2::utilities;
      super::add_options(desc);

      desc.add_option("equivalence", make_mandatory_argument("NAME"),
<<<<<<< HEAD
                      "generate an equivalent BES, preserving equivalence NAME:\n"
                      "supported equivalences: bisim, stuttering (default stuttering)", 'e');
=======
                      "generate an equivalent BES, preserving equivalence NAME:"
                      "  'bisim' for strong bisimulation,\n"
                      "  'stuttering' for stuttering equivalence (default)", 'e');
>>>>>>> a907a07f
      desc.add_option("intermediate", make_mandatory_argument("FILE"),
                      "save the intermediate LTS to FILE", 'l');
      desc.add_option("translation", make_mandatory_argument("TRANSLATION"),
                      "translate to intermediate LTS using TRANSLATION:\n"
                      "  'deadlock' for an additional deadlock state recording labels,\n"
                      "  'selfloop' for a self-loop recording the information in each state,\n"
                      "  'successor' for an edge with the label of the current state to each successor state"
                      "              (may only be used with --equivalence=bisim)", 't');
      desc.add_option("noreduction",
                      "do not perform the reduction, only store the intermediate LTS", 'n');
    }

    void parse_options(const mcrl2::utilities::command_line_parser& parser)
    {
      super::parse_options(parser);

      if (parser.options.count("equivalence"))
      {
        boolean_equation_system<> b; // TODO: build proper solution.
        mcrl2::bes::bes_reduction_algorithm<> a(b);
        equivalence = a.parse_equivalence(parser.option_argument("equivalence"));
        if (a.allowed_eqs().count(equivalence) == 0)
        {
          parser.error("option -e/--equivalence has illegal argument '" +
                       parser.option_argument("equivalence") + "'");
        }
      }

      if (parser.options.count("intermediate"))
      {
        m_lts_filename = parser.option_argument("intermediate");
      }

      if (parser.options.count("translation"))
      {
        std::string str_translation(parser.option_argument("translation"));
        if (str_translation == "deadlock")
        {
          m_translation = bes_reduction_algorithm<>::to_lts_deadlock;
        }
        else if (str_translation == "selfloop")
        {
          m_translation = bes_reduction_algorithm<>::to_lts_selfloop;
        }
        else if (str_translation == "successor")
        {
          m_translation = bes_reduction_algorithm<>::to_lts_outgoing_transition;
        }
        else
        {
          parser.error("option -t/--translation has illegal argument `" + str_translation + "'");
        }
      }

      if (equivalence != bes_reduction_algorithm<>::eq_bisim && m_translation == bes_reduction_algorithm<>::to_lts_outgoing_transition)
      {
        parser.error("option --translation=successor can only be used with --equivalence=bisim");
      }

      m_no_reduction = parser.options.count("noreduction") > 0;
    }

  public:

    bes_bisimulation_tool()
      : super(
        "bes_bisimulation",
        "Jeroen Keiren",
        "reduce a BES (or PBES) using (variations of) behavioural equivalences",
        "reduce the (P)BES in INFILE modulo write the result to OUTFILE (as PBES)."
        "If INFILE is not "
        "present, stdin is used. If OUTFILE is not present, stdout is used."),
      equivalence(bes_reduction_algorithm<>::eq_stut),
      m_translation(bes_reduction_algorithm<>::to_lts_selfloop),
      m_no_reduction(false)
    {}

    bool run()
    {
      using namespace mcrl2::bes;
      using namespace mcrl2;

      boolean_equation_system<> b;

      mCRL2log(verbose) << "Loading BES from input file...";
<<<<<<< HEAD
      b.load(m_input_filename);
=======
      load_bes(b, input_filename(), bes_input_format());
>>>>>>> a907a07f

      bool reach = detail::bes_algorithm<>(b).remove_unreachable_equations();
      if(!reach)
      {
        throw mcrl2::runtime_error("expect all equations to be reachable");
      }

      mCRL2log(verbose) << "done" << std::endl;
      bes_reduction_algorithm<atermpp::vector<boolean_equation> >(b, equivalence, m_translation, m_lts_filename, m_no_reduction).run(timer());
<<<<<<< HEAD
      b.save(m_output_filename);
=======
      save_bes(b, output_filename(), bes_output_format());
>>>>>>> a907a07f

      return true;
    }
};


int main(int argc, char* argv[])
{
  MCRL2_ATERMPP_INIT(argc, argv)

  return bes_bisimulation_tool().execute(argc, argv);
}<|MERGE_RESOLUTION|>--- conflicted
+++ resolved
@@ -376,10 +376,9 @@
       }
 
       m_lts.sort_transitions(lts::src_lbl_tgt);
-<<<<<<< HEAD
-      lts::transition_const_range transitions(m_lts.get_transitions());
-
-      for (lts::transition_const_range::const_iterator i = transitions.begin(); i != transitions.end(); ++i)
+      const std::vector<lts::transition> &transitions=m_lts.get_transitions();
+
+      for (std::vector<lts::transition>::const_iterator i = transitions.begin(); i != transitions.end(); ++i)
       {
         has_outgoing_transition[i->from()] = true;
       }
@@ -404,37 +403,7 @@
 
       // Build formulas
       size_t cur_state = 0;
-      lts::transition_const_range::const_iterator i = transitions.begin();
-=======
-      const std::vector<lts::transition> &transitions=m_lts.get_transitions();
-
-      for (std::vector<lts::transition>::const_iterator i = transitions.begin(); i != transitions.end(); ++i)
-      {
-        has_outgoing_transition[i->from()] = true;
-      }
-
-      unsigned int deadlock_state = 0;
-      bool deadlock_found = false;
-      do
-      {
-        assert(has_outgoing_transition.find(deadlock_state) != has_outgoing_transition.end());
-        deadlock_found = !has_outgoing_transition[deadlock_state];
-        if (!deadlock_found)
-        {
-          ++deadlock_state;
-        }
-      }
-      while (!deadlock_found && deadlock_state < state_count);
-
-      if (m_translation == to_lts_deadlock && !deadlock_found)
-      {
-        throw mcrl2::runtime_error("Used deadlock translation, but no deadlock found in reduced BES. Cannot proceed.");
-      }
-
-      // Build formulas
-      size_t cur_state = 0;
       std::vector<lts::transition>::const_iterator i = transitions.begin();
->>>>>>> a907a07f
       atermpp::map<size_t, atermpp::vector<boolean_equation> > blocks;
 
       while (i != transitions.end())
@@ -552,11 +521,7 @@
 
     void run(utilities::execution_timer& timing)
     {
-<<<<<<< HEAD
-      mCRL2log(verbose) << "Reducing BES modulo " << m_equivalence_strings[m_equivalence] << std::endl;
-=======
       mCRL2log(log::verbose) << "Reducing BES modulo " << m_equivalence_strings[m_equivalence] << std::endl;
->>>>>>> a907a07f
       mCRL2log(debug) << "Converting BES to standard form" << std::endl;
 
       timing.start("standard form conversion");
@@ -582,11 +547,7 @@
       lts_to_bes();
       timing.finish("conversion to BES");
 
-<<<<<<< HEAD
-      mCRL2log(verbose) << "Removing unreachable equations" << std::endl;
-=======
       mCRL2log(log::verbose) << "Removing unreachable equations" << std::endl;
->>>>>>> a907a07f
       super::remove_unreachable_equations();
     }
 
@@ -613,14 +574,9 @@
       super::add_options(desc);
 
       desc.add_option("equivalence", make_mandatory_argument("NAME"),
-<<<<<<< HEAD
-                      "generate an equivalent BES, preserving equivalence NAME:\n"
-                      "supported equivalences: bisim, stuttering (default stuttering)", 'e');
-=======
                       "generate an equivalent BES, preserving equivalence NAME:"
                       "  'bisim' for strong bisimulation,\n"
                       "  'stuttering' for stuttering equivalence (default)", 'e');
->>>>>>> a907a07f
       desc.add_option("intermediate", make_mandatory_argument("FILE"),
                       "save the intermediate LTS to FILE", 'l');
       desc.add_option("translation", make_mandatory_argument("TRANSLATION"),
@@ -706,11 +662,7 @@
       boolean_equation_system<> b;
 
       mCRL2log(verbose) << "Loading BES from input file...";
-<<<<<<< HEAD
-      b.load(m_input_filename);
-=======
       load_bes(b, input_filename(), bes_input_format());
->>>>>>> a907a07f
 
       bool reach = detail::bes_algorithm<>(b).remove_unreachable_equations();
       if(!reach)
@@ -720,11 +672,7 @@
 
       mCRL2log(verbose) << "done" << std::endl;
       bes_reduction_algorithm<atermpp::vector<boolean_equation> >(b, equivalence, m_translation, m_lts_filename, m_no_reduction).run(timer());
-<<<<<<< HEAD
-      b.save(m_output_filename);
-=======
       save_bes(b, output_filename(), bes_output_format());
->>>>>>> a907a07f
 
       return true;
     }
