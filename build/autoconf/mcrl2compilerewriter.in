--- conflicted
+++ resolved
@@ -21,23 +21,6 @@
 # treated as the compiler library, and must be a valid
 # executable. All files listed in the output are deleted
 # once the rewriter library is no longer needed.
-<<<<<<< HEAD
-echo $1
-if [ -z "$CXX" ]; then
-  CXX=`which clang++`
-  if [ $? -ne 0 ]; then
-    CXX=`which g++`
-  fi
-  if [ $? -ne 0 ]; then
-    echo "Could not find suitable compiler (g++ or clang++ required)!"
-    return 1
-  fi
-fi
-($CXX -c @R_CXXFLAGS@ @R_INCLUDE_DIRS@ -o $1.o $1 > $1.log 2>&1 && echo $1.o && echo $1.log &&
-$CXX @R_LDFLAGS@ @R_INCLUDE_DIRS@ -o $1.bin $1.o >> $1.log 2>&1 && echo $1.bin) ||
-(echo "Compile script was:" && cat $0 &&
-echo "Compilation log:" && cat $1.log)
-=======
 
 if [ -z "$CXX" ]; then  # Let user choose via $CXX
   CXX=`which c++`       # Then test for c++
@@ -61,5 +44,4 @@
 echo "Compile script was:" &&
 cat $0 &&
 echo "Compilation log:" &&
-cat $1.log)
->>>>>>> ce1fd3c6
+cat $1.log)